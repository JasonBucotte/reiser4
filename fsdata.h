/* Copyright 2001, 2002, 2003 by Hans Reiser, licensing governed by
 * reiser4/README */

#if !defined( __REISER4_FSDATA_H__ )
#define __REISER4_FSDATA_H__

#include "debug.h"
#include "kassign.h"
#include "seal.h"
#include "type_safe_hash.h"
#include "plugin/file/file.h"
#include "readahead.h"

/*
 * comment about reiser4_dentry_fsdata
 *
 *
 */

/*
 * locking: fields of per file descriptor readdir_pos and ->f_pos are
 * protected by ->i_mutex on inode. Under this lock following invariant
 * holds:
 *
 *     file descriptor is "looking" at the entry_no-th directory entry from
 *     the beginning of directory. This entry has key dir_entry_key and is
 *     pos-th entry with duplicate-key sequence.
 *
 */

/* logical position within directory */
typedef struct {
	/* key of directory entry (actually, part of a key sufficient to
	   identify directory entry)  */
	de_id dir_entry_key;
	/* ordinal number of directory entry among all entries with the same
	   key. (Starting from 0.) */
	unsigned pos;
} dir_pos;

typedef struct {
	/* f_pos corresponding to this readdir position */
	__u64 fpos;
	/* logical position within directory */
	dir_pos position;
	/* logical number of directory entry within
	   directory  */
	__u64 entry_no;
} readdir_pos;

/*
 * this is used to speed up lookups for directory entry: on initial call to
 * ->lookup() seal and coord of directory entry (if found, that is) are stored
 * in struct dentry and reused later to avoid tree traversals.
 */
typedef struct de_location {
	/* seal covering directory entry */
	seal_t entry_seal;
	/* coord of directory entry */
	coord_t entry_coord;
	/* ordinal number of directory entry among all entries with the same
	   key. (Starting from 0.) */
	int pos;
} de_location;

/**
 * reiser4_dentry_fsdata - reiser4-specific data attached to dentries
 *
 * This is allocated dynamically and released in d_op->d_release()
 *
 * Currently it only contains cached location (hint) of directory entry, but
 * it is expected that other information will be accumulated here.
 */
typedef struct reiser4_dentry_fsdata {
	/*
	 * here will go fields filled by ->lookup() to speedup next
	 * create/unlink, like blocknr of znode with stat-data, or key of
	 * stat-data.
	 */
	de_location dec;
	int stateless;		/* created through reiser4_decode_fh, needs special
				 * treatment in readdir. */
} reiser4_dentry_fsdata;

extern int reiser4_init_dentry_fsdata(void);
extern void reiser4_done_dentry_fsdata(void);
extern reiser4_dentry_fsdata *reiser4_get_dentry_fsdata(struct dentry *);
extern void reiser4_free_dentry_fsdata(struct dentry *dentry);

/**
 * reiser4_file_fsdata - reiser4-specific data attached to file->private_data
 *
 * This is allocated dynamically and released in inode->i_fop->release
 */
typedef struct reiser4_file_fsdata {
	/*
	 * pointer back to the struct file which this reiser4_file_fsdata is
	 * part of
	 */
	struct file *back;
	/* detached cursor for stateless readdir. */
	struct dir_cursor *cursor;
	/*
	 * We need both directory and regular file parts here, because there
	 * are file system objects that are files and directories.
	 */
	struct {
		/*
		 * position in directory. It is updated each time directory is
		 * modified
		 */
		readdir_pos readdir;
		/* head of this list is reiser4_inode->lists.readdir_list */
		struct list_head linkage;
	} dir;
	/* hints to speed up operations with regular files: read and write. */
	struct {
		hint_t hint;
	} reg;
	struct reiser4_file_ra_state ra1;

} reiser4_file_fsdata;

extern int reiser4_init_file_fsdata(void);
extern void reiser4_done_file_fsdata(void);
extern reiser4_file_fsdata *reiser4_get_file_fsdata(struct file *);
extern void reiser4_free_file_fsdata(struct file *);

/*
 * d_cursor is reiser4_file_fsdata not attached to struct file. d_cursors are
 * used to address problem reiser4 has with readdir accesses via NFS. See
 * plugin/file_ops_readdir.c for more details.
 */
typedef struct {
	__u16 cid;
	__u64 oid;
} d_cursor_key;

/*
 * define structures d_cursor_hash_table d_cursor_hash_link which are used to
 * maintain hash table of dir_cursor-s in reiser4's super block
 */
typedef struct dir_cursor dir_cursor;
TYPE_SAFE_HASH_DECLARE(d_cursor, dir_cursor);

typedef struct d_cursor_info d_cursor_info;

struct dir_cursor {
	int ref;
	reiser4_file_fsdata *fsdata;

	/* link to reiser4 super block hash table of cursors */
	d_cursor_hash_link hash;

	/*
	 * this is to link cursors to reiser4 super block's radix tree of
	 * cursors if there are more than one cursor of the same objectid
	 */
	struct list_head list;
	d_cursor_key key;
	d_cursor_info *info;
	/* list of unused cursors */
	struct list_head alist;
};

extern int reiser4_init_d_cursor(void);
extern void reiser4_done_d_cursor(void);
<<<<<<< HEAD

extern int reiser4_init_super_d_info(struct super_block *);
extern void reiser4_done_super_d_info(struct super_block *);
=======

extern int reiser4_init_super_d_info(struct super_block *);
extern void reiser4_done_super_d_info(struct super_block *);

extern loff_t reiser4_get_dir_fpos(struct file *);
extern int reiser4_attach_fsdata(struct file *, struct inode *);
extern void reiser4_detach_fsdata(struct file *);
>>>>>>> 0edb237f

extern loff_t reiser4_get_dir_fpos(struct file *);
extern int reiser4_attach_fsdata(struct file *, struct inode *);
extern void reiser4_detach_fsdata(struct file *);

/* these are needed for "stateless" readdir. See plugin/file_ops_readdir.c for
   more details */
void reiser4_dispose_cursors(struct inode *inode);
void reiser4_load_cursors(struct inode *inode);
void reiser4_kill_cursors(struct inode *inode);
<<<<<<< HEAD
void reiser4_adjust_dir_file(struct inode *dir, const struct dentry *de, int offset, int adj);
=======
void reiser4_adjust_dir_file(struct inode *dir, const struct dentry *de,
			     int offset, int adj);
>>>>>>> 0edb237f

/*
 * this structure is embedded to reise4_super_info_data. It maintains d_cursors
 * (detached readdir state). See plugin/file_ops_readdir.c for more details.
 */
struct d_cursor_info {
	d_cursor_hash_table table;
	struct radix_tree_root tree;
};

/* spinlock protecting readdir cursors */
extern spinlock_t d_lock;

/* __REISER4_FSDATA_H__ */
#endif

/*
 * Local variables:
 * c-indentation-style: "K&R"
 * mode-name: "LC"
 * c-basic-offset: 8
 * tab-width: 8
 * fill-column: 120
 * End:
 */<|MERGE_RESOLUTION|>--- conflicted
+++ resolved
@@ -165,19 +165,9 @@
 
 extern int reiser4_init_d_cursor(void);
 extern void reiser4_done_d_cursor(void);
-<<<<<<< HEAD
 
 extern int reiser4_init_super_d_info(struct super_block *);
 extern void reiser4_done_super_d_info(struct super_block *);
-=======
-
-extern int reiser4_init_super_d_info(struct super_block *);
-extern void reiser4_done_super_d_info(struct super_block *);
-
-extern loff_t reiser4_get_dir_fpos(struct file *);
-extern int reiser4_attach_fsdata(struct file *, struct inode *);
-extern void reiser4_detach_fsdata(struct file *);
->>>>>>> 0edb237f
 
 extern loff_t reiser4_get_dir_fpos(struct file *);
 extern int reiser4_attach_fsdata(struct file *, struct inode *);
@@ -188,12 +178,8 @@
 void reiser4_dispose_cursors(struct inode *inode);
 void reiser4_load_cursors(struct inode *inode);
 void reiser4_kill_cursors(struct inode *inode);
-<<<<<<< HEAD
-void reiser4_adjust_dir_file(struct inode *dir, const struct dentry *de, int offset, int adj);
-=======
 void reiser4_adjust_dir_file(struct inode *dir, const struct dentry *de,
 			     int offset, int adj);
->>>>>>> 0edb237f
 
 /*
  * this structure is embedded to reise4_super_info_data. It maintains d_cursors
