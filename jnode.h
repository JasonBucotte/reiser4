--- conflicted
+++ resolved
@@ -12,11 +12,8 @@
 #include "key.h"
 #include "debug.h"
 #include "dformat.h"
-<<<<<<< HEAD
 #include "page_cache.h"
-=======
 #include "context.h"
->>>>>>> 0edb237f
 
 #include "plugin/plugin.h"
 
@@ -389,10 +386,7 @@
 	node->blocknr = *blocknr;
 }
 
-<<<<<<< HEAD
-=======
-
->>>>>>> 0edb237f
+
 /* block number for IO. Usually this is the same as jnode_get_block(), unless
  * jnode was emergency flushed---then block number chosen by eflush is
  * used. */
