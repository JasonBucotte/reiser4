/* Copyright 2005 by Hans Reiser, licensing governed by
 * reiser4/README */

#include "inode.h"
#include "page_cache.h"
#include "ktxnmgrd.h"
#include "flush.h"
#include "safe_link.h"

#include <linux/vfs.h>
#include <linux/writeback.h>
#include <linux/mount.h>
#include <linux/seq_file.h>
#include <linux/debugfs.h>

/* slab cache for inodes */
static kmem_cache_t *inode_cache;

static struct dentry *reiser4_debugfs_root = NULL;

/**
 * init_once - constructor for reiser4 inodes
 * @obj: inode to be initialized
 * @cache: cache @obj belongs to
 * @flags: SLAB flags
 *
 * Initialization function to be called when new page is allocated by reiser4
 * inode cache. It is set on inode cache creation.
 */
static void init_once(void *obj, kmem_cache_t *cache, unsigned long flags)
{
	reiser4_inode_object *info;

	info = obj;

	if ((flags & (SLAB_CTOR_VERIFY | SLAB_CTOR_CONSTRUCTOR)) ==
	    SLAB_CTOR_CONSTRUCTOR) {
		/* initialize vfs inode */
		inode_init_once(&info->vfs_inode);

		/*
		 * initialize reiser4 specific part fo inode.
		 * NOTE-NIKITA add here initializations for locks, list heads,
		 * etc. that will be added to our private inode part.
		 */
		INIT_LIST_HEAD(get_readdir_list(&info->vfs_inode));
<<<<<<< HEAD
		sema_init(&info->p.mutex_write, 1);
		init_rwsem(&info->p.conv_sem);
=======
>>>>>>> 0edb237f
		/* init semaphore which is used during inode loading */
		loading_init_once(&info->p);
		INIT_RADIX_TREE(jnode_tree_by_reiser4_inode(&info->p),
				GFP_ATOMIC);
#if REISER4_DEBUG
		info->p.nr_jnodes = 0;
#endif
	}
}

/**
 * init_inodes - create znode cache
 *
 * Initializes slab cache of inodes. It is part of reiser4 module initialization.
 */
static int init_inodes(void)
{
	inode_cache = kmem_cache_create("reiser4_inode",
					sizeof(reiser4_inode_object),
					0,
					SLAB_HWCACHE_ALIGN |
					SLAB_RECLAIM_ACCOUNT, init_once, NULL);
	if (inode_cache == NULL)
		return RETERR(-ENOMEM);
	return 0;
}

/**
 * done_inodes - delete inode cache
 *
 * This is called on reiser4 module unloading or system shutdown.
 */
static void done_inodes(void)
{
	destroy_reiser4_cache(&inode_cache);
}

/**
 * reiser4_alloc_inode - alloc_inode of super operations
 * @super: super block new inode is allocated for
 *
 * Allocates new inode, initializes reiser4 specific part of it.
 */
static struct inode *reiser4_alloc_inode(struct super_block *super)
{
	reiser4_inode_object *obj;

	assert("nikita-1696", super != NULL);
	obj = kmem_cache_alloc(inode_cache, reiser4_ctx_gfp_mask_get());
	if (obj != NULL) {
		reiser4_inode *info;

		info = &obj->p;

		info->pset = plugin_set_get_empty();
		info->hset = plugin_set_get_empty();
		info->extmask = 0;
		info->locality_id = 0ull;
		info->plugin_mask = 0;
		info->heir_mask = 0;
#if !REISER4_INO_IS_OID
		info->oid_hi = 0;
#endif
		reiser4_seal_init(&info->sd_seal, NULL, NULL);
		coord_init_invalid(&info->sd_coord, NULL);
		info->flags = 0;
		spin_lock_init(&info->guard);
		/* this deals with info's loading semaphore */
		loading_alloc(info);
		info->vroot = UBER_TREE_ADDR;
		return &obj->vfs_inode;
	} else
		return NULL;
}

/**
 * reiser4_destroy_inode - destroy_inode of super operations
 * @inode: inode being destroyed
 *
 * Puts reiser4 specific portion of inode, frees memory occupied by inode.
 */
static void reiser4_destroy_inode(struct inode *inode)
{
	reiser4_inode *info;

	info = reiser4_inode_data(inode);

	assert("vs-1220", inode_has_no_jnodes(info));

	if (!is_bad_inode(inode) && is_inode_loaded(inode)) {
		file_plugin *fplug = inode_file_plugin(inode);
		if (fplug->destroy_inode != NULL)
			fplug->destroy_inode(inode);
	}
	reiser4_dispose_cursors(inode);
	if (info->pset)
		plugin_set_put(info->pset);
	if (info->hset)
		plugin_set_put(info->hset);

	/*
	 * cannot add similar assertion about ->i_list as prune_icache return
	 * inode into slab with dangling ->list.{next,prev}. This is safe,
	 * because they are re-initialized in the new_inode().
	 */
	assert("nikita-2895", list_empty(&inode->i_dentry));
	assert("nikita-2896", hlist_unhashed(&inode->i_hash));
	assert("nikita-2898", list_empty_careful(get_readdir_list(inode)));

	/* this deals with info's loading semaphore */
	loading_destroy(info);

	kmem_cache_free(inode_cache,
			container_of(info, reiser4_inode_object, p));
}

/**
 * reiser4_dirty_inode - dirty_inode of super operations
 * @inode: inode being dirtied
 *
 * Updates stat data.
 */
static void reiser4_dirty_inode(struct inode *inode)
{
	int result;

	if (!is_in_reiser4_context())
		return;
	assert("", !IS_RDONLY(inode));
	assert("", (inode_file_plugin(inode)->estimate.update(inode) <=
		    get_current_context()->grabbed_blocks));

	result = reiser4_update_sd(inode);
	if (result)
		warning("", "failed to dirty inode for %llu: %d",
			get_inode_oid(inode), result);
}

/**
 * reiser4_delete_inode - delete_inode of super operations
 * @inode: inode to delete
 *
 * Calls file plugin's delete_object method to delete object items from
 * filesystem tree and calls clear_inode.
 */
static void reiser4_delete_inode(struct inode *inode)
{
	reiser4_context *ctx;
	file_plugin *fplug;

	ctx = reiser4_init_context(inode->i_sb);
	if (IS_ERR(ctx)) {
		warning("vs-15", "failed to init context");
		return;
	}

	if (is_inode_loaded(inode)) {
		fplug = inode_file_plugin(inode);
		if (fplug != NULL && fplug->delete_object != NULL)
			fplug->delete_object(inode);
	}

	truncate_inode_pages(&inode->i_data, 0);
	inode->i_blocks = 0;
	clear_inode(inode);
	reiser4_exit_context(ctx);
}

/**
 * reiser4_put_super - put_super of super operations
 * @super: super block to free
 *
 * Stops daemons, release resources, umounts in short.
 */
static void reiser4_put_super(struct super_block *super)
{
	reiser4_super_info_data *sbinfo;
	reiser4_context *ctx;

	sbinfo = get_super_private(super);
	assert("vs-1699", sbinfo);

	debugfs_remove(sbinfo->tmgr.debugfs_atom_count);
	debugfs_remove(sbinfo->tmgr.debugfs_id_count);
	debugfs_remove(sbinfo->debugfs_root);

	ctx = reiser4_init_context(super);
	if (IS_ERR(ctx)) {
		warning("vs-17", "failed to init context");
		return;
	}

	/* have disk format plugin to free its resources */
	if (get_super_private(super)->df_plug->release)
		get_super_private(super)->df_plug->release(super);

	reiser4_done_formatted_fake(super);

	/* stop daemons: ktxnmgr and entd */
	reiser4_done_entd(super);
	reiser4_done_ktxnmgrd(super);
	reiser4_done_txnmgr(&sbinfo->tmgr);

	reiser4_done_fs_info(super);
	reiser4_exit_context(ctx);
}

/**
 * reiser4_write_super - write_super of super operations
 * @super: super block to write
 *
 * Captures znode associated with super block, comit all transactions.
 */
static void reiser4_write_super(struct super_block *super)
{
	int ret;
	reiser4_context *ctx;

	assert("vs-1700", !rofs_super(super));

	ctx = reiser4_init_context(super);
	if (IS_ERR(ctx)) {
		warning("vs-16", "failed to init context");
		return;
	}

	ret = reiser4_capture_super_block(super);
	if (ret != 0)
		warning("vs-1701",
			"reiser4_capture_super_block failed in write_super: %d",
			ret);
	ret = txnmgr_force_commit_all(super, 0);
	if (ret != 0)
		warning("jmacd-77113",
			"txn_force failed in write_super: %d", ret);

	super->s_dirt = 0;

	reiser4_exit_context(ctx);
}

/**
 * reiser4_statfs - statfs of super operations
 * @super: super block of file system in queried
 * @stafs: buffer to fill with statistics
 *
 * Returns information about filesystem.
 */
static int reiser4_statfs(struct dentry *dentry, struct kstatfs *statfs)
{
	sector_t total;
	sector_t reserved;
	sector_t free;
	sector_t forroot;
	sector_t deleted;
	reiser4_context *ctx;
	struct super_block *super = dentry->d_sb;

	assert("nikita-408", super != NULL);
	assert("nikita-409", statfs != NULL);

	ctx = reiser4_init_context(super);
	if (IS_ERR(ctx))
		return PTR_ERR(ctx);

	statfs->f_type = reiser4_statfs_type(super);
	statfs->f_bsize = super->s_blocksize;

	/*
	 * 5% of total block space is reserved. This is needed for flush and
	 * for truncates (so that we are able to perform truncate/unlink even
	 * on the otherwise completely full file system). If this reservation
	 * is hidden from statfs(2), users will mistakenly guess that they
	 * have enough free space to complete some operation, which is
	 * frustrating.
	 *
	 * Another possible solution is to subtract ->blocks_reserved from
	 * ->f_bfree, but changing available space seems less intrusive than
	 * letting user to see 5% of disk space to be used directly after
	 * mkfs.
	 */
	total = reiser4_block_count(super);
	reserved = get_super_private(super)->blocks_reserved;
	deleted = txnmgr_count_deleted_blocks();
	free = reiser4_free_blocks(super) + deleted;
	forroot = reiser4_reserved_blocks(super, 0, 0);

	/*
	 * These counters may be in inconsistent state because we take the
	 * values without keeping any global spinlock.  Here we do a sanity
	 * check that free block counter does not exceed the number of all
	 * blocks.
	 */
	if (free > total)
		free = total;
	statfs->f_blocks = total - reserved;
	/* make sure statfs->f_bfree is never larger than statfs->f_blocks */
	if (free > reserved)
		free -= reserved;
	else
		free = 0;
	statfs->f_bfree = free;

	if (free > forroot)
		free -= forroot;
	else
		free = 0;
	statfs->f_bavail = free;

	statfs->f_files = 0;
	statfs->f_ffree = 0;

	/* maximal acceptable name length depends on directory plugin. */
	assert("nikita-3351", super->s_root->d_inode != NULL);
	statfs->f_namelen = reiser4_max_filename_len(super->s_root->d_inode);
	reiser4_exit_context(ctx);
	return 0;
}

/**
 * reiser4_clear_inode - clear_inode of super operation
 * @inode: inode about to destroy
 *
 * Does sanity checks: being destroyed should have all jnodes detached.
 */
static void reiser4_clear_inode(struct inode *inode)
{
#if REISER4_DEBUG
	reiser4_inode *r4_inode;

	r4_inode = reiser4_inode_data(inode);
	if (!inode_has_no_jnodes(r4_inode))
		warning("vs-1732", "reiser4 inode has %ld jnodes\n",
			r4_inode->nr_jnodes);
#endif
}

/**
 * reiser4_sync_inodes - sync_inodes of super operations
 * @super:
 * @wbc:
 *
 * This method is called by background and non-backgound writeback. Reiser4's
 * implementation uses generic_sync_sb_inodes to call reiser4_writepages for
 * each of dirty inodes. Reiser4_writepages handles pages dirtied via shared
 * mapping - dirty pages get into atoms. Writeout is called to flush some
 * atoms.
 */
static void reiser4_sync_inodes(struct super_block *super,
				struct writeback_control *wbc)
{
	reiser4_context *ctx;
	long to_write;

	if (wbc->for_kupdate)
		/* reiser4 has its own means of periodical write-out */
		return;

	to_write = wbc->nr_to_write;
	assert("vs-49", wbc->older_than_this == NULL);

	ctx = reiser4_init_context(super);
	if (IS_ERR(ctx)) {
		warning("vs-13", "failed to init context");
		return;
	}

	/*
	 * call reiser4_writepages for each of dirty inodes to turn dirty pages
	 * into transactions if they were not yet.
	 */
	generic_sync_sb_inodes(super, wbc);

	/* flush goes here */
	wbc->nr_to_write = to_write;
	reiser4_writeout(super, wbc);

	/* avoid recursive calls to ->sync_inodes */
	context_set_commit_async(ctx);
	reiser4_exit_context(ctx);
}

/**
 * reiser4_show_options - show_options of super operations
 * @m: file where to write information
 * @mnt: mount structure
 *
 * Makes reiser4 mount options visible in /proc/mounts.
 */
static int reiser4_show_options(struct seq_file *m, struct vfsmount *mnt)
{
	struct super_block *super;
	reiser4_super_info_data *sbinfo;

	super = mnt->mnt_sb;
	sbinfo = get_super_private(super);

	seq_printf(m, ",atom_max_size=0x%x", sbinfo->tmgr.atom_max_size);
	seq_printf(m, ",atom_max_age=0x%x", sbinfo->tmgr.atom_max_age);
	seq_printf(m, ",atom_min_size=0x%x", sbinfo->tmgr.atom_min_size);
	seq_printf(m, ",atom_max_flushers=0x%x",
		   sbinfo->tmgr.atom_max_flushers);
	seq_printf(m, ",cbk_cache_slots=0x%x",
		   sbinfo->tree.cbk_cache.nr_slots);

	return 0;
}

struct super_operations reiser4_super_operations = {
	.alloc_inode = reiser4_alloc_inode,
	.destroy_inode = reiser4_destroy_inode,
	.dirty_inode = reiser4_dirty_inode,
	.delete_inode = reiser4_delete_inode,
	.put_super = reiser4_put_super,
	.write_super = reiser4_write_super,
	.statfs = reiser4_statfs,
	.clear_inode = reiser4_clear_inode,
	.sync_inodes = reiser4_sync_inodes,
	.show_options = reiser4_show_options
};

/**
 * fill_super - initialize super block on mount
 * @super: super block to fill
 * @data: reiser4 specific mount option
 * @silent:
 *
 * This is to be called by reiser4_get_sb. Mounts filesystem.
 */
static int fill_super(struct super_block *super, void *data, int silent)
{
	reiser4_context ctx;
	int result;
	reiser4_super_info_data *sbinfo;

	assert("zam-989", super != NULL);

	super->s_op = NULL;
	init_stack_context(&ctx, super);

	/* allocate reiser4 specific super block */
	if ((result = reiser4_init_fs_info(super)) != 0)
		goto failed_init_sinfo;

	sbinfo = get_super_private(super);
	/* initialize various reiser4 parameters, parse mount options */
	if ((result = reiser4_init_super_data(super, data)) != 0)
		goto failed_init_super_data;

	/* read reiser4 master super block, initialize disk format plugin */
	if ((result = reiser4_init_read_super(super, silent)) != 0)
		goto failed_init_read_super;

	/* initialize transaction manager */
	reiser4_init_txnmgr(&sbinfo->tmgr);

	/* initialize ktxnmgrd context and start kernel thread ktxnmrgd */
	if ((result = reiser4_init_ktxnmgrd(super)) != 0)
		goto failed_init_ktxnmgrd;

	/* initialize entd context and start kernel thread entd */
	if ((result = reiser4_init_entd(super)) != 0)
		goto failed_init_entd;

	/* initialize address spaces for formatted nodes and bitmaps */
	if ((result = reiser4_init_formatted_fake(super)) != 0)
		goto failed_init_formatted_fake;

	/* initialize disk format plugin */
	if ((result = get_super_private(super)->df_plug->init_format(super, data)) != 0 )
		goto failed_init_disk_format;

	/*
	 * There are some 'committed' versions of reiser4 super block counters,
	 * which correspond to reiser4 on-disk state. These counters are
	 * initialized here
	 */
	sbinfo->blocks_free_committed = sbinfo->blocks_free;
	sbinfo->nr_files_committed = oids_used(super);

	/* get inode of root directory */
	if ((result = reiser4_init_root_inode(super)) != 0)
		goto failed_init_root_inode;

	if ((result = get_super_private(super)->df_plug->version_update(super)) != 0 )
		goto failed_update_format_version;

	process_safelinks(super);
	reiser4_exit_context(&ctx);

	sbinfo->debugfs_root = debugfs_create_dir(super->s_id,
						  reiser4_debugfs_root);
	if (sbinfo->debugfs_root) {
		sbinfo->tmgr.debugfs_atom_count =
			debugfs_create_u32("atom_count", S_IFREG|S_IRUSR,
					   sbinfo->debugfs_root,
					   &sbinfo->tmgr.atom_count);
		sbinfo->tmgr.debugfs_id_count =
			debugfs_create_u32("id_count", S_IFREG|S_IRUSR,
					   sbinfo->debugfs_root,
					   &sbinfo->tmgr.id_count);
	}
	return 0;

 failed_update_format_version:
 failed_init_root_inode:
	if (sbinfo->df_plug->release)
		sbinfo->df_plug->release(super);
 failed_init_disk_format:
	reiser4_done_formatted_fake(super);
 failed_init_formatted_fake:
	reiser4_done_entd(super);
 failed_init_entd:
	reiser4_done_ktxnmgrd(super);
 failed_init_ktxnmgrd:
	reiser4_done_txnmgr(&sbinfo->tmgr);
 failed_init_read_super:
 failed_init_super_data:
	reiser4_done_fs_info(super);
 failed_init_sinfo:
	reiser4_exit_context(&ctx);
	return result;
}

/**
 * reiser4_get_sb - get_sb of file_system_type operations
 * @fs_type:
 * @flags: mount flags MS_RDONLY, MS_VERBOSE, etc
 * @dev_name: block device file name
 * @data: specific mount options
 *
 * Reiser4 mount entry.
 */
static int reiser4_get_sb(struct file_system_type *fs_type, int flags,
			const char *dev_name, void *data, struct vfsmount *mnt)
{
	return get_sb_bdev(fs_type, flags, dev_name, data, fill_super, mnt);
}

/* structure describing the reiser4 filesystem implementation */
static struct file_system_type reiser4_fs_type = {
	.owner = THIS_MODULE,
	.name = "reiser4",
	.fs_flags = FS_REQUIRES_DEV,
	.get_sb = reiser4_get_sb,
	.kill_sb = kill_block_super,
	.next = NULL
};

void destroy_reiser4_cache(kmem_cache_t **cachep)
{
	BUG_ON(*cachep == NULL);
	kmem_cache_destroy(*cachep);
	*cachep = NULL;
}

/**
 * init_reiser4 - reiser4 initialization entry point
 *
 * Initializes reiser4 slabs, registers reiser4 filesystem type. It is called
 * on kernel initialization or during reiser4 module load.
 */
static int __init init_reiser4(void)
{
	int result;

	printk(KERN_INFO
	       "Loading Reiser4. "
	       "See www.namesys.com for a description of Reiser4.\n");

	/* initialize slab cache of inodes */
	if ((result = init_inodes()) != 0)
		goto failed_inode_cache;

	/* initialize cache of znodes */
	if ((result = init_znodes()) != 0)
		goto failed_init_znodes;

	/* initialize all plugins */
	if ((result = init_plugins()) != 0)
		goto failed_init_plugins;

	/* initialize cache of plugin_set-s and plugin_set's hash table */
	if ((result = init_plugin_set()) != 0)
		goto failed_init_plugin_set;

	/* initialize caches of txn_atom-s and txn_handle-s */
	if ((result = init_txnmgr_static()) != 0)
		goto failed_init_txnmgr_static;

	/* initialize cache of jnodes */
	if ((result = init_jnodes()) != 0)
		goto failed_init_jnodes;

	/* initialize cache of flush queues */
	if ((result = reiser4_init_fqs()) != 0)
		goto failed_init_fqs;

	/* initialize cache of structures attached to dentry->d_fsdata */
	if ((result = reiser4_init_dentry_fsdata()) != 0)
		goto failed_init_dentry_fsdata;

	/* initialize cache of structures attached to file->private_data */
	if ((result = reiser4_init_file_fsdata()) != 0)
		goto failed_init_file_fsdata;

	/*
	 * initialize cache of d_cursors. See plugin/file_ops_readdir.c for
	 * more details
	 */
	if ((result = reiser4_init_d_cursor()) != 0)
		goto failed_init_d_cursor;

	if ((result = register_filesystem(&reiser4_fs_type)) == 0) {
		reiser4_debugfs_root = debugfs_create_dir("reiser4", NULL);
		return 0;
	}

	reiser4_done_d_cursor();
 failed_init_d_cursor:
	reiser4_done_file_fsdata();
 failed_init_file_fsdata:
	reiser4_done_dentry_fsdata();
 failed_init_dentry_fsdata:
	reiser4_done_fqs();
 failed_init_fqs:
	done_jnodes();
 failed_init_jnodes:
	done_txnmgr_static();
 failed_init_txnmgr_static:
	done_plugin_set();
 failed_init_plugin_set:
 failed_init_plugins:
	done_znodes();
 failed_init_znodes:
	done_inodes();
 failed_inode_cache:
	return result;
}

/**
 * done_reiser4 - reiser4 exit entry point
 *
 * Unregister reiser4 filesystem type, deletes caches. It is called on shutdown
 * or at module unload.
 */
static void __exit done_reiser4(void)
{
	int result;

	debugfs_remove(reiser4_debugfs_root);
	result = unregister_filesystem(&reiser4_fs_type);
	BUG_ON(result != 0);
	reiser4_done_d_cursor();
	reiser4_done_file_fsdata();
	reiser4_done_dentry_fsdata();
	reiser4_done_fqs();
	done_jnodes();
	done_txnmgr_static();
	done_plugin_set();
	done_znodes();
	destroy_reiser4_cache(&inode_cache);
}

module_init(init_reiser4);
module_exit(done_reiser4);

MODULE_DESCRIPTION("Reiser4 filesystem");
MODULE_AUTHOR("Hans Reiser <Reiser@Namesys.COM>");

MODULE_LICENSE("GPL");

/*
 * Local variables:
 * c-indentation-style: "K&R"
 * mode-name: "LC"
 * c-basic-offset: 8
 * tab-width: 8
 * fill-column: 79
 * End:
 */<|MERGE_RESOLUTION|>--- conflicted
+++ resolved
@@ -44,11 +44,8 @@
 		 * etc. that will be added to our private inode part.
 		 */
 		INIT_LIST_HEAD(get_readdir_list(&info->vfs_inode));
-<<<<<<< HEAD
 		sema_init(&info->p.mutex_write, 1);
 		init_rwsem(&info->p.conv_sem);
-=======
->>>>>>> 0edb237f
 		/* init semaphore which is used during inode loading */
 		loading_init_once(&info->p);
 		INIT_RADIX_TREE(jnode_tree_by_reiser4_inode(&info->p),
