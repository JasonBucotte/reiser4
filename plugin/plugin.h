--- conflicted
+++ resolved
@@ -866,36 +866,10 @@
      get_plugin_list(ptype) != &plugin->h.linkage;					\
      plugin = list_entry(plugin->h.linkage.next, reiser4_plugin, h.linkage))
 
-<<<<<<< HEAD
 
 extern int grab_plugin_pset(struct inode *self, struct inode *ancestor, pset_member memb);
 extern int force_plugin_pset(struct inode *self, pset_member memb, reiser4_plugin *plug);
 extern int force_plugin_hset(struct inode *self, pset_member memb, reiser4_plugin *plug);
-=======
-/* enumeration of fields within plugin_set */
-typedef enum {
-	PSET_FILE,
-	PSET_DIR,		/* PSET_FILE and PSET_DIR should be first elements:
-				 * inode.c:read_inode() depends on this. */
-	PSET_PERM,
-	PSET_FORMATTING,
-	PSET_HASH,
-	PSET_FIBRATION,
-	PSET_SD,
-	PSET_DIR_ITEM,
-	PSET_CIPHER,
-	PSET_DIGEST,
-	PSET_COMPRESSION,
-	PSET_COMPRESSION_MODE,
-	PSET_CLUSTER,
-	PSET_REGULAR_ENTRY,
-	PSET_LAST
-} pset_member;
-
-int grab_plugin(struct inode *self, struct inode *ancestor, pset_member memb);
-int grab_plugin_from(struct inode *self, pset_member memb,
-		     reiser4_plugin * plug);
->>>>>>> bfd91258
 
 /* defined in fs/reiser4/plugin/object.c */
 extern file_plugin file_plugins[LAST_FILE_PLUGIN_ID];
