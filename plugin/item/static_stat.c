/* Copyright 2001, 2002, 2003 by Hans Reiser, licensing governed by reiser4/README */

/* stat data manipulation. */

#include "../../forward.h"
#include "../../super.h"
#include "../../vfs_ops.h"
#include "../../inode.h"
#include "../../debug.h"
#include "../../dformat.h"
#include "../object.h"
#include "../plugin.h"
#include "../plugin_header.h"
#include "static_stat.h"
#include "item.h"

#include <linux/types.h>
#include <linux/fs.h>

/* see static_stat.h for explanation */

/* helper function used while we are dumping/loading inode/plugin state
    to/from the stat-data. */

static void move_on(int *length /* space remaining in stat-data */ ,
		    char **area /* current coord in stat data */ ,
		    int size_of /* how many bytes to move forward */ )
{
	assert("nikita-615", length != NULL);
	assert("nikita-616", area != NULL);

	*length -= size_of;
	*area += size_of;

	assert("nikita-617", *length >= 0);
}

/* helper function used while loading inode/plugin state from stat-data.
    Complain if there is less space in stat-data than was expected.
    Can only happen on disk corruption. */
static int not_enough_space(struct inode *inode /* object being processed */ ,
			    const char *where /* error message */ )
{
	assert("nikita-618", inode != NULL);

	warning("nikita-619", "Not enough space in %llu while loading %s",
		(unsigned long long)get_inode_oid(inode), where);

	return RETERR(-EINVAL);
}

/* helper function used while loading inode/plugin state from
    stat-data. Call it if invalid plugin id was found. */
static int unknown_plugin(reiser4_plugin_id id /* invalid id */ ,
			  struct inode *inode /* object being processed */ )
{
	warning("nikita-620", "Unknown plugin %i in %llu",
		id, (unsigned long long)get_inode_oid(inode));

	return RETERR(-EINVAL);
}

/* this is installed as ->init_inode() method of
    item_plugins[ STATIC_STAT_DATA_IT ] (fs/reiser4/plugin/item/item.c).
    Copies data from on-disk stat-data format into inode.
    Handles stat-data extensions. */
/* was sd_load */
int init_inode_static_sd(struct inode *inode /* object being processed */ ,
			 char *sd /* stat-data body */ ,
			 int len /* length of stat-data */ )
{
	int result;
	int bit;
	int chunk;
	__u16 mask;
	__u64 bigmask;
	reiser4_stat_data_base *sd_base;
	reiser4_inode *state;

	assert("nikita-625", inode != NULL);
	assert("nikita-626", sd != NULL);

	result = 0;
	sd_base = (reiser4_stat_data_base *) sd;
	state = reiser4_inode_data(inode);
	mask = le16_to_cpu(get_unaligned(&sd_base->extmask));
	bigmask = mask;
	inode_set_flag(inode, REISER4_SDLEN_KNOWN);

	move_on(&len, &sd, sizeof *sd_base);
	for (bit = 0, chunk = 0;
	     mask != 0 || bit <= LAST_IMPORTANT_SD_EXTENSION;
	     ++bit, mask >>= 1) {
		if (((bit + 1) % 16) != 0) {
			/* handle extension */
			sd_ext_plugin *sdplug;

			if (bit >= LAST_SD_EXTENSION) {
				warning("vpf-1904",
					"No such extension %i in inode %llu",
					bit,
					(unsigned long long)
					get_inode_oid(inode));

				result = RETERR(-EINVAL);
				break;
			}

			sdplug = sd_ext_plugin_by_id(bit);
			if (sdplug == NULL) {
				warning("nikita-627",
					"No such extension %i in inode %llu",
					bit,
					(unsigned long long)
					get_inode_oid(inode));

				result = RETERR(-EINVAL);
				break;
			}
			if (mask & 1) {
				assert("nikita-628", sdplug->present);
				/* alignment is not supported in node layout
				   plugin yet.
				   result = align( inode, &len, &sd,
				   sdplug -> alignment );
				   if( result != 0 )
				   return result; */
				result = sdplug->present(inode, &sd, &len);
			} else if (sdplug->absent != NULL)
				result = sdplug->absent(inode);
			if (result)
				break;
			/* else, we are looking at the last bit in 16-bit
			   portion of bitmask */
		} else if (mask & 1) {
			/* next portion of bitmask */
			if (len < (int)sizeof(d16)) {
				warning("nikita-629",
					"No space for bitmap in inode %llu",
					(unsigned long long)
					get_inode_oid(inode));

				result = RETERR(-EINVAL);
				break;
			}
			mask = le16_to_cpu(get_unaligned((d16 *)sd));
			bigmask <<= 16;
			bigmask |= mask;
			move_on(&len, &sd, sizeof(d16));
			++chunk;
			if (chunk == 3) {
				if (!(mask & 0x8000)) {
					/* clear last bit */
					mask &= ~0x8000;
					continue;
				}
				/* too much */
				warning("nikita-630",
					"Too many extensions in %llu",
					(unsigned long long)
					get_inode_oid(inode));

				result = RETERR(-EINVAL);
				break;
			}
		} else
			/* bitmask exhausted */
			break;
	}
	state->extmask = bigmask;
	/* common initialisations */
<<<<<<< HEAD
	inode->i_blksize = get_super_private(inode->i_sb)->optimal_io_size;
=======
>>>>>>> bfd91258
	if (len - (bit / 16 * sizeof(d16)) > 0) {
		/* alignment in save_len_static_sd() is taken into account
		   -edward */
		warning("nikita-631", "unused space in inode %llu",
			(unsigned long long)get_inode_oid(inode));
	}

	return result;
}

/* estimates size of stat-data required to store inode.
    Installed as ->save_len() method of
    item_plugins[ STATIC_STAT_DATA_IT ] (fs/reiser4/plugin/item/item.c). */
/* was sd_len */
int save_len_static_sd(struct inode *inode /* object being processed */ )
{
	unsigned int result;
	__u64 mask;
	int bit;

	assert("nikita-632", inode != NULL);

	result = sizeof(reiser4_stat_data_base);
	mask = reiser4_inode_data(inode)->extmask;
	for (bit = 0; mask != 0; ++bit, mask >>= 1) {
		if (mask & 1) {
			sd_ext_plugin *sdplug;

			sdplug = sd_ext_plugin_by_id(bit);
			assert("nikita-633", sdplug != NULL);
			/* no aligment support
			   result +=
			   round_up( result, sdplug -> alignment ) - result; */
			result += sdplug->save_len(inode);
		}
	}
	result += bit / 16 * sizeof(d16);
	return result;
}

/* saves inode into stat-data.
    Installed as ->save() method of
    item_plugins[ STATIC_STAT_DATA_IT ] (fs/reiser4/plugin/item/item.c). */
/* was sd_save */
int save_static_sd(struct inode *inode /* object being processed */ ,
		   char **area /* where to save stat-data */ )
{
	int result;
	__u64 emask;
	int bit;
	unsigned int len;
	reiser4_stat_data_base *sd_base;

	assert("nikita-634", inode != NULL);
	assert("nikita-635", area != NULL);

	result = 0;
	emask = reiser4_inode_data(inode)->extmask;
	sd_base = (reiser4_stat_data_base *) * area;
	put_unaligned(cpu_to_le16((__u16)(emask & 0xffff)), &sd_base->extmask);
	/*cputod16((unsigned)(emask & 0xffff), &sd_base->extmask);*/

	*area += sizeof *sd_base;
	len = 0xffffffffu;
	for (bit = 0; emask != 0; ++bit, emask >>= 1) {
		if (emask & 1) {
			if ((bit + 1) % 16 != 0) {
				sd_ext_plugin *sdplug;
				sdplug = sd_ext_plugin_by_id(bit);
				assert("nikita-636", sdplug != NULL);
				/* no alignment support yet
				   align( inode, &len, area,
				   sdplug -> alignment ); */
				result = sdplug->save(inode, area);
				if (result)
					break;
			} else {
				put_unaligned(cpu_to_le16((__u16)(emask & 0xffff)),
					      (d16 *)(*area));
				/*cputod16((unsigned)(emask & 0xffff),
				  (d16 *) * area);*/
				*area += sizeof(d16);
			}
		}
	}
	return result;
}

/* stat-data extension handling functions. */

static int present_lw_sd(struct inode *inode /* object being processed */ ,
			 char **area /* position in stat-data */ ,
			 int *len /* remaining length */ )
{
	if (*len >= (int)sizeof(reiser4_light_weight_stat)) {
		reiser4_light_weight_stat *sd_lw;

		sd_lw = (reiser4_light_weight_stat *) * area;

		inode->i_mode = le16_to_cpu(get_unaligned(&sd_lw->mode));
		inode->i_nlink = le32_to_cpu(get_unaligned(&sd_lw->nlink));
		inode->i_size = le64_to_cpu(get_unaligned(&sd_lw->size));
		if ((inode->i_mode & S_IFMT) == (S_IFREG | S_IFIFO)) {
			inode->i_mode &= ~S_IFIFO;
			warning("", "partially converted file is encountered");
			inode_set_flag(inode, REISER4_PART_MIXED);
		}
		move_on(len, area, sizeof *sd_lw);
		return 0;
	} else
		return not_enough_space(inode, "lw sd");
}

static int save_len_lw_sd(struct inode *inode UNUSED_ARG	/* object being
								 * processed */ )
{
	return sizeof(reiser4_light_weight_stat);
}

static int save_lw_sd(struct inode *inode /* object being processed */ ,
		      char **area /* position in stat-data */ )
{
	reiser4_light_weight_stat *sd;
	mode_t delta;

	assert("nikita-2705", inode != NULL);
	assert("nikita-2706", area != NULL);
	assert("nikita-2707", *area != NULL);

	sd = (reiser4_light_weight_stat *) * area;

	delta = (inode_get_flag(inode, REISER4_PART_MIXED) ? S_IFIFO : 0);
	put_unaligned(cpu_to_le16(inode->i_mode | delta), &sd->mode);
	put_unaligned(cpu_to_le32(inode->i_nlink), &sd->nlink);
	put_unaligned(cpu_to_le64((__u64) inode->i_size), &sd->size);
	*area += sizeof *sd;
	return 0;
}

static int present_unix_sd(struct inode *inode /* object being processed */ ,
			   char **area /* position in stat-data */ ,
			   int *len /* remaining length */ )
{
	assert("nikita-637", inode != NULL);
	assert("nikita-638", area != NULL);
	assert("nikita-639", *area != NULL);
	assert("nikita-640", len != NULL);
	assert("nikita-641", *len > 0);

	if (*len >= (int)sizeof(reiser4_unix_stat)) {
		reiser4_unix_stat *sd;

		sd = (reiser4_unix_stat *) * area;

		inode->i_uid = le32_to_cpu(get_unaligned(&sd->uid));
		inode->i_gid = le32_to_cpu(get_unaligned(&sd->gid));
		inode->i_atime.tv_sec = le32_to_cpu(get_unaligned(&sd->atime));
		inode->i_mtime.tv_sec = le32_to_cpu(get_unaligned(&sd->mtime));
		inode->i_ctime.tv_sec = le32_to_cpu(get_unaligned(&sd->ctime));
		if (S_ISBLK(inode->i_mode) || S_ISCHR(inode->i_mode))
			inode->i_rdev = le64_to_cpu(get_unaligned(&sd->u.rdev));
		else
			inode_set_bytes(inode, (loff_t) le64_to_cpu(get_unaligned(&sd->u.bytes)));
		move_on(len, area, sizeof *sd);
		return 0;
	} else
		return not_enough_space(inode, "unix sd");
}

static int absent_unix_sd(struct inode *inode /* object being processed */ )
{
	inode->i_uid = get_super_private(inode->i_sb)->default_uid;
	inode->i_gid = get_super_private(inode->i_sb)->default_gid;
	inode->i_atime = inode->i_mtime = inode->i_ctime = CURRENT_TIME;
	inode_set_bytes(inode, inode->i_size);
	/* mark inode as lightweight, so that caller (lookup_common) will
	   complete initialisation by copying [ug]id from a parent. */
	inode_set_flag(inode, REISER4_LIGHT_WEIGHT);
	return 0;
}

/* Audited by: green(2002.06.14) */
static int save_len_unix_sd(struct inode *inode UNUSED_ARG	/* object being
								 * processed */ )
{
	return sizeof(reiser4_unix_stat);
}

static int save_unix_sd(struct inode *inode /* object being processed */ ,
			char **area /* position in stat-data */ )
{
	reiser4_unix_stat *sd;

	assert("nikita-642", inode != NULL);
	assert("nikita-643", area != NULL);
	assert("nikita-644", *area != NULL);

	sd = (reiser4_unix_stat *) * area;
	put_unaligned(cpu_to_le32(inode->i_uid), &sd->uid);
	put_unaligned(cpu_to_le32(inode->i_gid), &sd->gid);
	put_unaligned(cpu_to_le32((__u32) inode->i_atime.tv_sec), &sd->atime);
	put_unaligned(cpu_to_le32((__u32) inode->i_ctime.tv_sec), &sd->ctime);
	put_unaligned(cpu_to_le32((__u32) inode->i_mtime.tv_sec), &sd->mtime);
	if (S_ISBLK(inode->i_mode) || S_ISCHR(inode->i_mode))
		put_unaligned(cpu_to_le64(inode->i_rdev), &sd->u.rdev);
	else
		put_unaligned(cpu_to_le64((__u64) inode_get_bytes(inode)), &sd->u.bytes);
	*area += sizeof *sd;
	return 0;
}

static int
present_large_times_sd(struct inode *inode /* object being processed */ ,
		       char **area /* position in stat-data */ ,
		       int *len /* remaining length */ )
{
	if (*len >= (int)sizeof(reiser4_large_times_stat)) {
		reiser4_large_times_stat *sd_lt;

		sd_lt = (reiser4_large_times_stat *) * area;

		inode->i_atime.tv_nsec = le32_to_cpu(get_unaligned(&sd_lt->atime));
		inode->i_mtime.tv_nsec = le32_to_cpu(get_unaligned(&sd_lt->mtime));
		inode->i_ctime.tv_nsec = le32_to_cpu(get_unaligned(&sd_lt->ctime));

		move_on(len, area, sizeof *sd_lt);
		return 0;
	} else
		return not_enough_space(inode, "large times sd");
}

static int
save_len_large_times_sd(struct inode *inode UNUSED_ARG
			/* object being processed */ )
{
	return sizeof(reiser4_large_times_stat);
}

static int
save_large_times_sd(struct inode *inode /* object being processed */ ,
		    char **area /* position in stat-data */ )
{
	reiser4_large_times_stat *sd;

	assert("nikita-2817", inode != NULL);
	assert("nikita-2818", area != NULL);
	assert("nikita-2819", *area != NULL);

	sd = (reiser4_large_times_stat *) * area;

	put_unaligned(cpu_to_le32((__u32) inode->i_atime.tv_nsec), &sd->atime);
	put_unaligned(cpu_to_le32((__u32) inode->i_ctime.tv_nsec), &sd->ctime);
	put_unaligned(cpu_to_le32((__u32) inode->i_mtime.tv_nsec), &sd->mtime);

	*area += sizeof *sd;
	return 0;
}

/* symlink stat data extension */

/* allocate memory for symlink target and attach it to inode->i_private */
static int
symlink_target_to_inode(struct inode *inode, const char *target, int len)
{
	assert("vs-845", inode->i_private == NULL);
	assert("vs-846", !inode_get_flag(inode, REISER4_GENERIC_PTR_USED));

	/* FIXME-VS: this is prone to deadlock. Not more than other similar
	   places, though */
	inode->i_private = kmalloc((size_t) len + 1, get_gfp_mask());
	if (!inode->i_private)
		return RETERR(-ENOMEM);

	memcpy((char *)(inode->i_private), target, (size_t) len);
	((char *)(inode->i_private))[len] = 0;
	inode_set_flag(inode, REISER4_GENERIC_PTR_USED);
	return 0;
}

/* this is called on read_inode. There is nothing to do actually, but some
   sanity checks */
static int present_symlink_sd(struct inode *inode, char **area, int *len)
{
	int result;
	int length;
	reiser4_symlink_stat *sd;

	length = (int)inode->i_size;
	/*
	 * *len is number of bytes in stat data item from *area to the end of
	 * item. It must be not less than size of symlink + 1 for ending 0
	 */
	if (length > *len)
		return not_enough_space(inode, "symlink");

	if (*(*area + length) != 0) {
		warning("vs-840", "Symlink is not zero terminated");
		return RETERR(-EIO);
	}

	sd = (reiser4_symlink_stat *) * area;
	result = symlink_target_to_inode(inode, sd->body, length);

	move_on(len, area, length + 1);
	return result;
}

static int save_len_symlink_sd(struct inode *inode)
{
	return inode->i_size + 1;
}

/* this is called on create and update stat data. Do nothing on update but
   update @area */
static int save_symlink_sd(struct inode *inode, char **area)
{
	int result;
	int length;
	reiser4_symlink_stat *sd;

	length = (int)inode->i_size;
	/* inode->i_size must be set already */
	assert("vs-841", length);

	result = 0;
	sd = (reiser4_symlink_stat *) * area;
	if (!inode_get_flag(inode, REISER4_GENERIC_PTR_USED)) {
		const char *target;

		target = (const char *)(inode->i_private);
		inode->i_private = NULL;

		result = symlink_target_to_inode(inode, target, length);

		/* copy symlink to stat data */
		memcpy(sd->body, target, (size_t) length);
		(*area)[length] = 0;
	} else {
		/* there is nothing to do in update but move area */
		assert("vs-844",
		       !memcmp(inode->i_private, sd->body,
			       (size_t) length + 1));
	}

	*area += (length + 1);
	return result;
}

static int present_flags_sd(struct inode *inode /* object being processed */ ,
			    char **area /* position in stat-data */ ,
			    int *len /* remaining length */ )
{
	assert("nikita-645", inode != NULL);
	assert("nikita-646", area != NULL);
	assert("nikita-647", *area != NULL);
	assert("nikita-648", len != NULL);
	assert("nikita-649", *len > 0);

	if (*len >= (int)sizeof(reiser4_flags_stat)) {
		reiser4_flags_stat *sd;

		sd = (reiser4_flags_stat *) * area;
		inode->i_flags = le32_to_cpu(get_unaligned(&sd->flags));
		move_on(len, area, sizeof *sd);
		return 0;
	} else
		return not_enough_space(inode, "generation and attrs");
}

/* Audited by: green(2002.06.14) */
static int save_len_flags_sd(struct inode *inode UNUSED_ARG	/* object being
								 * processed */ )
{
	return sizeof(reiser4_flags_stat);
}

static int save_flags_sd(struct inode *inode /* object being processed */ ,
			 char **area /* position in stat-data */ )
{
	reiser4_flags_stat *sd;

	assert("nikita-650", inode != NULL);
	assert("nikita-651", area != NULL);
	assert("nikita-652", *area != NULL);

	sd = (reiser4_flags_stat *) * area;
	put_unaligned(cpu_to_le32(inode->i_flags), &sd->flags);
	*area += sizeof *sd;
	return 0;
}

static int absent_plugin_sd(struct inode *inode);
static int present_plugin_sd(struct inode *inode /* object being processed */ ,
			     char **area /* position in stat-data */ ,
			     int *len /* remaining length */,
			     int is_pset /* 1 if plugin set, 0 if heir set. */)
{
	reiser4_plugin_stat *sd;
	reiser4_plugin *plugin;
	reiser4_inode *info;
	int i;
	__u16 mask;
	int result;
	int num_of_plugins;

	assert("nikita-653", inode != NULL);
	assert("nikita-654", area != NULL);
	assert("nikita-655", *area != NULL);
	assert("nikita-656", len != NULL);
	assert("nikita-657", *len > 0);

	if (*len < (int)sizeof(reiser4_plugin_stat))
		return not_enough_space(inode, "plugin");

	sd = (reiser4_plugin_stat *) * area;
	info = reiser4_inode_data(inode);
	
	mask = 0;
	num_of_plugins = le16_to_cpu(get_unaligned(&sd->plugins_no));
	move_on(len, area, sizeof *sd);
	result = 0;
	for (i = 0; i < num_of_plugins; ++i) {
		reiser4_plugin_slot *slot;
		reiser4_plugin_type type;
		pset_member memb;

		slot = (reiser4_plugin_slot *) * area;
		if (*len < (int)sizeof *slot)
			return not_enough_space(inode, "additional plugin");

		memb = le16_to_cpu(get_unaligned(&slot->pset_memb));
		type = is_pset ? 
			pset_member_to_type_unsafe(memb) : 
			hset_member_to_type_unsafe(memb);
		
		if (type == REISER4_PLUGIN_TYPES) {
			warning("nikita-3502",
				"wrong %s member (%i) for %llu", is_pset ? 
				"pset" : "hset", memb,
				(unsigned long long)get_inode_oid(inode));
			return RETERR(-EINVAL);
		}
		plugin = plugin_by_disk_id(tree_by_inode(inode),
					   type, &slot->id);
		if (plugin == NULL)
			return unknown_plugin(le16_to_cpu(get_unaligned(&slot->id)), inode);

		/* plugin is loaded into inode, mark this into inode's
		   bitmask of loaded non-standard plugins */
		if (!(mask & (1 << memb))) {
			mask |= (1 << memb);
		} else {
			warning("nikita-658", "duplicate plugin for %llu",
				(unsigned long long)get_inode_oid(inode));
			return RETERR(-EINVAL);
		}
		move_on(len, area, sizeof *slot);
		/* load plugin data, if any */
		if (plugin->h.pops != NULL && plugin->h.pops->load) {
			result = plugin->h.pops->load(inode, plugin, area, len);
		} else if (is_pset) {
			result = pset_set_unsafe(&info->pset, memb, plugin);
		} else {
			result = hset_set_unsafe(&info->hset, memb, plugin);
		}
		
		if (result != 0)
			return result;
	}

	if (is_pset) {
		/* if object plugin wasn't loaded from stat-data, guess it by
		   mode bits */
		plugin = file_plugin_to_plugin(inode_file_plugin(inode));
		if (plugin == NULL)
			result = absent_plugin_sd(inode);

		info->plugin_mask = mask;
	} else {
		info->heir_mask = mask;
	}
	
	return result;
}

static int present_pset_sd(struct inode *inode, char **area, int *len) {
	return present_plugin_sd(inode, area, len, 1 /* pset */);
}

/* Determine object plugin for @inode based on i_mode.

   Many objects in reiser4 file system are controlled by standard object
   plugins that emulate traditional unix objects: unix file, directory, symlink, fifo, and so on.

   For such files we don't explicitly store plugin id in object stat
   data. Rather required plugin is guessed from mode bits, where file "type"
   is encoded (see stat(2)).
*/
static int
guess_plugin_by_mode(struct inode *inode /* object to guess plugins for */ )
{
	int fplug_id;
	int dplug_id;
	reiser4_inode *info;

	assert("nikita-736", inode != NULL);

	dplug_id = fplug_id = -1;

	switch (inode->i_mode & S_IFMT) {
	case S_IFSOCK:
	case S_IFBLK:
	case S_IFCHR:
	case S_IFIFO:
		fplug_id = SPECIAL_FILE_PLUGIN_ID;
		break;
	case S_IFLNK:
		fplug_id = SYMLINK_FILE_PLUGIN_ID;
		break;
	case S_IFDIR:
		fplug_id = DIRECTORY_FILE_PLUGIN_ID;
		dplug_id = HASHED_DIR_PLUGIN_ID;
		break;
	default:
		warning("nikita-737", "wrong file mode: %o", inode->i_mode);
		return RETERR(-EIO);
	case S_IFREG:
		fplug_id = UNIX_FILE_PLUGIN_ID;
		break;
	}
	info = reiser4_inode_data(inode);
	set_plugin(&info->pset, PSET_FILE, (fplug_id >= 0) ? 
		   plugin_by_id(REISER4_FILE_PLUGIN_TYPE, fplug_id) : NULL);
	set_plugin(&info->pset, PSET_DIR, (dplug_id >= 0) ? 
		   plugin_by_id(REISER4_DIR_PLUGIN_TYPE, dplug_id) : NULL);
	return 0;
}

/* Audited by: green(2002.06.14) */
static int absent_plugin_sd(struct inode *inode /* object being processed */ )
{
	int result;

	assert("nikita-659", inode != NULL);

	result = guess_plugin_by_mode(inode);
	/* if mode was wrong, guess_plugin_by_mode() returns "regular file",
	   but setup_inode_ops() will call make_bad_inode().
	   Another, more logical but bit more complex solution is to add
	   "bad-file plugin". */
	/* FIXME-VS: activate was called here */
	return result;
}

/* helper function for plugin_sd_save_len(): calculate how much space
    required to save state of given plugin */
/* Audited by: green(2002.06.14) */
static int len_for(reiser4_plugin * plugin /* plugin to save */ ,
		   struct inode *inode /* object being processed */ ,
		   pset_member memb, 
		   int len, int is_pset)
{
	reiser4_inode *info;
	assert("nikita-661", inode != NULL);

	if (plugin == NULL)
		return len;
	
	info = reiser4_inode_data(inode);
	if ((is_pset && info->plugin_mask & (1 << memb)) ||
	    (!is_pset && info->heir_mask & (1 << memb)))
	{
		len += sizeof(reiser4_plugin_slot);
		if (plugin->h.pops && plugin->h.pops->save_len != NULL) {
			/* non-standard plugin, call method */
			/* commented as it is incompatible with alignment
			 * policy in save_plug() -edward */
			/* len = round_up(len, plugin->h.pops->alignment); */
			len += plugin->h.pops->save_len(inode, plugin);
		}
	}
	return len;
}

/* calculate how much space is required to save state of all plugins,
    associated with inode */
static int save_len_plugin_sd(struct inode *inode /* object being processed */,
			      int is_pset)
{
	int len;
	int last;
	reiser4_inode *state;
	pset_member memb;

	assert("nikita-663", inode != NULL);

	state = reiser4_inode_data(inode);
	
	/* common case: no non-standard plugins */
	if ((is_pset && state->plugin_mask == 0) ||
	    (!is_pset && state->heir_mask == 0))
	{
		return 0;
	}
	
	len = sizeof(reiser4_plugin_stat);
	last = PSET_LAST;
	
	for (memb = 0; memb < last; ++memb) {
		len = len_for(is_pset ? 
			      pset_get(state->pset, memb) :
			      hset_get(state->hset, memb), 
				inode, memb, len, is_pset);
	}
	assert("nikita-664", len > (int)sizeof(reiser4_plugin_stat));
	return len;
}

static int save_len_pset_sd(struct inode *inode) {
	return save_len_plugin_sd(inode, 1 /* pset */);
}

/* helper function for plugin_sd_save(): save plugin, associated with
    inode. */
static int save_plug(reiser4_plugin * plugin /* plugin to save */ ,
		     struct inode *inode /* object being processed */ ,
		     int memb /* what element of pset is saved */ ,
		     char **area /* position in stat-data */ ,
		     int *count	/* incremented if plugin were actually saved. */,
		     int is_pset /* 1 for plugin set, 0 for heir set */)
{
	reiser4_plugin_slot *slot;
	int fake_len;
	int result;

	assert("nikita-665", inode != NULL);
	assert("nikita-666", area != NULL);
	assert("nikita-667", *area != NULL);

	if (plugin == NULL)
		return 0;
	
	if ((is_pset && !(reiser4_inode_data(inode)->plugin_mask & (1 << memb))) ||
	    (!is_pset && !(reiser4_inode_data(inode)->heir_mask & (1 << memb))))
		return 0;
	
	slot = (reiser4_plugin_slot *) * area;
	put_unaligned(cpu_to_le16(memb), &slot->pset_memb);
	put_unaligned(cpu_to_le16(plugin->h.id), &slot->id);
	fake_len = (int)0xffff;
	move_on(&fake_len, area, sizeof *slot);
	++*count;
	result = 0;
	if (plugin->h.pops != NULL) {
		if (plugin->h.pops->save != NULL)
			result = plugin->h.pops->save(inode, plugin, area);
	}
	return result;
}

/* save state of all non-standard plugins associated with inode */
static int save_plugin_sd(struct inode *inode /* object being processed */ ,
			  char **area /* position in stat-data */,
			  int is_pset /* 1 for pset, 0 for hset */)
{
	int last;
	int fake_len;
	int result = 0;
	int num_of_plugins;
	reiser4_plugin_stat *sd;
	reiser4_inode *state;
	pset_member memb;

	assert("nikita-669", inode != NULL);
	assert("nikita-670", area != NULL);
	assert("nikita-671", *area != NULL);

	state = reiser4_inode_data(inode);
	if ((is_pset && state->plugin_mask == 0) || 
	    (!is_pset && state->heir_mask == 0))
	{
		return 0;
	}
	
	sd = (reiser4_plugin_stat *) * area;
	fake_len = (int)0xffff;
	move_on(&fake_len, area, sizeof *sd);

	num_of_plugins = 0;
	last = PSET_LAST;
	for (memb = 0; memb < last; ++memb) {
		result = save_plug(is_pset ? 
				   pset_get(state->pset, memb) : 
				   hset_get(state->hset, memb), inode,
				   memb, area, &num_of_plugins, is_pset);
		if (result != 0)
			break;
	}

	put_unaligned(cpu_to_le16((__u16)num_of_plugins), &sd->plugins_no);
	return result;
}

static int save_pset_sd(struct inode *inode, char **area) {
	return save_plugin_sd(inode, area, 1 /* pset */);
}

static int present_hset_sd(struct inode *inode, char **area, int *len) {
	return present_plugin_sd(inode, area, len, 0 /* hset */);
}

static int save_len_hset_sd(struct inode *inode) {
	return save_len_plugin_sd(inode, 0 /* pset */);
}

static int save_hset_sd(struct inode *inode, char **area) {
	return save_plugin_sd(inode, area, 0 /* hset */);
}

/* helper function for crypto_sd_present(), crypto_sd_save.
   Allocates memory for crypto stat, keyid and attaches it to the inode */
static int extract_crypto_stat (struct inode * inode,
				reiser4_crypto_stat * sd)
{
	crypto_stat_t * info;
	assert("edward-11", !inode_crypto_stat(inode));
	assert("edward-1413",
	       !inode_get_flag(inode, REISER4_CRYPTO_STAT_LOADED));
	/* create and attach a crypto-stat without secret key loaded */
	info = alloc_crypto_stat(inode);
	if (IS_ERR(info))
		return PTR_ERR(info);
	info->keysize = le16_to_cpu(get_unaligned(&sd->keysize));
	memcpy(info->keyid, sd->keyid, inode_digest_plugin(inode)->fipsize);
	attach_crypto_stat(inode, info);
	inode_set_flag(inode, REISER4_CRYPTO_STAT_LOADED);
	return 0;
}

/* crypto stat-data extension */

static int present_crypto_sd(struct inode *inode, char **area, int *len)
{
	int result;
	reiser4_crypto_stat *sd;
	digest_plugin *dplug = inode_digest_plugin(inode);

	assert("edward-06", dplug != NULL);
	assert("edward-684", dplug->fipsize);
	assert("edward-07", area != NULL);
	assert("edward-08", *area != NULL);
	assert("edward-09", len != NULL);
	assert("edward-10", *len > 0);

	if (*len < (int)sizeof(reiser4_crypto_stat)) {
		return not_enough_space(inode, "crypto-sd");
	}
	/* *len is number of bytes in stat data item from *area to the end of
	   item. It must be not less than size of this extension */
	assert("edward-75", sizeof(*sd) + dplug->fipsize <= *len);

	sd = (reiser4_crypto_stat *) * area;
	result = extract_crypto_stat(inode, sd);
	move_on(len, area, sizeof(*sd) + dplug->fipsize);

	return result;
}

static int save_len_crypto_sd(struct inode *inode)
{
	return sizeof(reiser4_crypto_stat) +
		inode_digest_plugin(inode)->fipsize;
}

static int save_crypto_sd(struct inode *inode, char **area)
{
	int result = 0;
	reiser4_crypto_stat *sd;
	crypto_stat_t * info = inode_crypto_stat(inode);
	digest_plugin *dplug = inode_digest_plugin(inode);

	assert("edward-12", dplug != NULL);
	assert("edward-13", area != NULL);
	assert("edward-14", *area != NULL);
	assert("edward-15", info != NULL);
	assert("edward-1414", info->keyid != NULL);
	assert("edward-1415", info->keysize != 0);
	assert("edward-76", reiser4_inode_data(inode) != NULL);

	if (!inode_get_flag(inode, REISER4_CRYPTO_STAT_LOADED)) {
		/* file is just created */
		sd = (reiser4_crypto_stat *) *area;
		/* copy everything but private key to the disk stat-data */
		put_unaligned(cpu_to_le16(info->keysize), &sd->keysize);
		memcpy(sd->keyid, info->keyid, (size_t) dplug->fipsize);
		inode_set_flag(inode, REISER4_CRYPTO_STAT_LOADED);
	}
	*area += (sizeof(*sd) + dplug->fipsize);
	return result;
}

static int eio(struct inode *inode, char **area, int *len)
{
	return RETERR(-EIO);
}

sd_ext_plugin sd_ext_plugins[LAST_SD_EXTENSION] = {
	[LIGHT_WEIGHT_STAT] = {
		.h = {
			.type_id = REISER4_SD_EXT_PLUGIN_TYPE,
			.id = LIGHT_WEIGHT_STAT,
			.pops = NULL,
			.label = "light-weight sd",
			.desc = "sd for light-weight files",
			.linkage = {NULL,NULL}
		},
		.present = present_lw_sd,
		.absent = NULL,
		.save_len = save_len_lw_sd,
		.save = save_lw_sd,
		.alignment = 8
	},
	[UNIX_STAT] = {
		.h = {
			.type_id = REISER4_SD_EXT_PLUGIN_TYPE,
			.id = UNIX_STAT,
			.pops = NULL,
			.label = "unix-sd",
			.desc = "unix stat-data fields",
			.linkage = {NULL,NULL}
		},
		.present = present_unix_sd,
		.absent = absent_unix_sd,
		.save_len = save_len_unix_sd,
		.save = save_unix_sd,
		.alignment = 8
	},
	[LARGE_TIMES_STAT] = {
		.h = {
			.type_id = REISER4_SD_EXT_PLUGIN_TYPE,
			.id = LARGE_TIMES_STAT,
			.pops = NULL,
			.label = "64time-sd",
			.desc = "nanosecond resolution for times",
			.linkage = {NULL,NULL}
		},
		.present = present_large_times_sd,
		.absent = NULL,
		.save_len = save_len_large_times_sd,
		.save = save_large_times_sd,
		.alignment = 8
	},
	[SYMLINK_STAT] = {
		/* stat data of symlink has this extension */
		.h = {
			.type_id = REISER4_SD_EXT_PLUGIN_TYPE,
			.id = SYMLINK_STAT,
			.pops = NULL,
			.label = "symlink-sd",
			.desc =
			"stat data is appended with symlink name",
			.linkage = {NULL,NULL}
		},
		.present = present_symlink_sd,
		.absent = NULL,
		.save_len = save_len_symlink_sd,
		.save = save_symlink_sd,
		.alignment = 8
	},
	[PLUGIN_STAT] = {
		.h = {
			.type_id = REISER4_SD_EXT_PLUGIN_TYPE,
			.id = PLUGIN_STAT,
			.pops = NULL,
			.label = "plugin-sd",
			.desc = "plugin stat-data fields",
			.linkage = {NULL,NULL}
		},
		.present = present_pset_sd,
		.absent = absent_plugin_sd,
		.save_len = save_len_pset_sd,
		.save = save_pset_sd,
		.alignment = 8
	},
	[HEIR_STAT] = {
		.h = {
			.type_id = REISER4_SD_EXT_PLUGIN_TYPE,
			.id = HEIR_STAT,
			.pops = NULL,
			.label = "heir-plugin-sd",
			.desc = "heir plugin stat-data fields",
			.linkage = {NULL,NULL}
		},
		.present = present_hset_sd,
		.absent = NULL,
		.save_len = save_len_hset_sd,
		.save = save_hset_sd,
		.alignment = 8
	},
	[FLAGS_STAT] = {
		.h = {
			.type_id = REISER4_SD_EXT_PLUGIN_TYPE,
			.id = FLAGS_STAT,
			.pops = NULL,
			.label = "flags-sd",
			.desc = "inode bit flags",
			.linkage = {NULL, NULL}
		},
		.present = present_flags_sd,
		.absent = NULL,
		.save_len = save_len_flags_sd,
		.save = save_flags_sd,
		.alignment = 8
	},
	[CAPABILITIES_STAT] = {
		.h = {
			.type_id = REISER4_SD_EXT_PLUGIN_TYPE,
			.id = CAPABILITIES_STAT,
			.pops = NULL,
			.label = "capabilities-sd",
			.desc = "capabilities",
			.linkage = {NULL, NULL}
		},
		.present = eio,
		.absent = NULL,
		.save_len = save_len_flags_sd,
		.save = save_flags_sd,
		.alignment = 8
	},
	[CRYPTO_STAT] = {
		.h = {
			.type_id = REISER4_SD_EXT_PLUGIN_TYPE,
			.id = CRYPTO_STAT,
			.pops = NULL,
			.label = "crypto-sd",
			.desc = "secret key size and id",
			.linkage = {NULL, NULL}
		},
		.present = present_crypto_sd,
		.absent = NULL,
		.save_len = save_len_crypto_sd,
		.save = save_crypto_sd,
		.alignment = 8
	}
};

/* Make Linus happy.
   Local variables:
   c-indentation-style: "K&R"
   mode-name: "LC"
   c-basic-offset: 8
   tab-width: 8
   fill-column: 120
   End:
*/<|MERGE_RESOLUTION|>--- conflicted
+++ resolved
@@ -169,10 +169,6 @@
 	}
 	state->extmask = bigmask;
 	/* common initialisations */
-<<<<<<< HEAD
-	inode->i_blksize = get_super_private(inode->i_sb)->optimal_io_size;
-=======
->>>>>>> bfd91258
 	if (len - (bit / 16 * sizeof(d16)) > 0) {
 		/* alignment in save_len_static_sd() is taken into account
 		   -edward */
