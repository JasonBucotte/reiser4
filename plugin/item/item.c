--- conflicted
+++ resolved
@@ -605,11 +605,7 @@
 				.write = reiser4_write_tail,
 				.read = reiser4_read_tail,
 				.readpage = readpage_tail,
-<<<<<<< HEAD
-				.get_block = NULL,
-=======
 				.get_block = get_block_address_tail,
->>>>>>> 0edb237f
 				.append_key = append_key_tail,
 				.init_coord_extension =
 				init_coord_extension_tail
