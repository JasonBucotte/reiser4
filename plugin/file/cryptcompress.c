--- conflicted
+++ resolved
@@ -1,8 +1,4 @@
-<<<<<<< HEAD
-/* Copyright 2001, 2002, 2003 by Hans Reiser, licensing governed by 
-=======
 /* Copyright 2001, 2002, 2003 by Hans Reiser, licensing governed by
->>>>>>> bfd91258
    reiser4/README */
 
 /* This file contains implementations of inode/file/address_space/file plugin
@@ -112,10 +108,7 @@
 	return info;
 }
 
-<<<<<<< HEAD
-=======
 #if 0
->>>>>>> bfd91258
 /* allocate/free low-level info for cipher and digest
    transforms */
 static int
@@ -172,10 +165,7 @@
 	return;
 }
 
-<<<<<<< HEAD
-=======
 #if 0
->>>>>>> bfd91258
 /* create a key fingerprint for disk stat-data */
 static int create_keyid (crypto_stat_t * info, crypto_data_t * data)
 {
@@ -283,14 +273,6 @@
 	free_crypto_stat(inode_crypto_stat(inode));
 }
 
-<<<<<<< HEAD
-/* Create a crypto-stat and attach result to the @object.
-   If success is returned, then low-level cipher info contains
-   an instantiated key */
-crypto_stat_t * 
-create_crypto_stat(struct inode * object, 
-		   crypto_data_t * data /* this contains a (uninstantiated) 
-=======
 static int need_cipher(struct inode * inode)
 {
 	return inode_cipher_plugin(inode) !=
@@ -304,7 +286,6 @@
 crypto_stat_t *
 create_crypto_stat(struct inode * object,
 		   crypto_data_t * data /* this contains a (uninstantiated)
->>>>>>> bfd91258
 					   cipher key imported from user
 					   space */)
 {
@@ -351,11 +332,7 @@
 }
 #endif
 
-<<<<<<< HEAD
-/* increment/decrement a load counter when 
-=======
 /* increment/decrement a load counter when
->>>>>>> bfd91258
    attaching/detaching the crypto-stat to any object */
 static void load_crypto_stat(crypto_stat_t * info)
 {
@@ -413,11 +390,8 @@
 	set_inode_crypto_stat(inode, NULL);
 }
 
-<<<<<<< HEAD
-=======
 #if 0
 
->>>>>>> bfd91258
 /* compare fingerprints of @child and @parent */
 static int keyid_eq(crypto_stat_t * child, crypto_stat_t * parent)
 {
@@ -442,33 +416,6 @@
 }
 #endif
 
-<<<<<<< HEAD
-int need_cipher(struct inode * inode)
-{
-	return inode_cipher_plugin(inode) !=
-		cipher_plugin_by_id(NONE_CIPHER_ID);
-}
-
-/* check, if a crypto-stat can be attached to the @host,
-   return true, if it can */
-int host_allows_crypto_stat(struct inode * host)
-{
-	int ret;
-	file_plugin * fplug = inode_file_plugin(host);
-
-	switch (fplug->h.id) {
-	case CRC_FILE_PLUGIN_ID:
-		ret = 1;
-		break;
-	default:
-		ret = 0;
-	}
-	return ret;
-}
-/* end of cipher key manager */
-
-=======
->>>>>>> bfd91258
 /* helper functions for ->create() method of the cryptcompress plugin */
 static int inode_set_crypto(struct inode * object)
 {
@@ -516,10 +463,6 @@
 	return 0;
 }
 
-<<<<<<< HEAD
-
-=======
->>>>>>> bfd91258
 /* ->destroy_inode() method of the cryptcompress plugin */
 void destroy_inode_cryptcompress(struct inode * inode)
 {
@@ -795,11 +738,7 @@
 
 /* The core search procedure of the cryptcompress plugin.
    If returned value is not cbk_errored, then current znode is locked */
-<<<<<<< HEAD
-static int find_cluster_item(hint_t * hint, 
-=======
 static int find_cluster_item(hint_t * hint,
->>>>>>> bfd91258
 			     const reiser4_key * key, /* key of the item we are
 							 looking for */
 			     znode_lock_mode lock_mode /* which lock */ ,
@@ -1329,33 +1268,6 @@
 	return result;
 }
 
-<<<<<<< HEAD
-/* ->readpages() method of the cryptcompress plugin */
-void
-readpages_cryptcompress(struct file *file, struct address_space *mapping,
-			struct list_head *pages)
-{
-	file_plugin *fplug;
-	item_plugin *iplug;
-
-	assert("edward-1112", mapping != NULL);
-	assert("edward-1113", mapping->host != NULL);
-
-	if (check_cryptcompress(mapping->host))
-		return;
-	fplug = inode_file_plugin(mapping->host);
-
-	assert("edward-1114", fplug == file_plugin_by_id(CRC_FILE_PLUGIN_ID));
-
-	iplug = item_plugin_by_id(CTAIL_ID);
-
-	iplug->s.file.readpages(file, mapping, pages);
-
-	return;
-}
-
-=======
->>>>>>> bfd91258
 /* how much pages will be captured */
 static int cluster_nrpages_to_capture(reiser4_cluster_t * clust)
 {
@@ -1672,11 +1584,7 @@
 {
 	int i;
 
-<<<<<<< HEAD
-	assert("edward-447", clust != NULL);	
-=======
 	assert("edward-447", clust != NULL);
->>>>>>> bfd91258
 	for (i = 0; i < clust->nr_pages; i++) {
 
 		assert("edward-449", clust->pages[i] != NULL);
@@ -1861,11 +1769,7 @@
 	spin_lock_jnode(node);
 	assert("edward-1435", JF_ISSET(node, JNODE_DIRTY));
 
-<<<<<<< HEAD
-	/* Check out a size of logical cluster and 
-=======
 	/* Check out a size of logical cluster and
->>>>>>> bfd91258
 	   set a number of cluster pages to commit. */
 	tc->len = tc->lsize = fsize_to_count(clust, inode);
 	clust->nr_pages = count_to_nrpages(tc->len);
@@ -1890,11 +1794,7 @@
 
 		assert("edward-242", clust->pages[i] != NULL);
 		assert("edward-1436", clust->pages[i]->index ==
-<<<<<<< HEAD
-		       clust_to_pg(clust->index, inode) + i); 
-=======
 		       clust_to_pg(clust->index, inode) + i);
->>>>>>> bfd91258
 		assert("edward-1437", PageUptodate(clust->pages[i]));
 		/* flush the page into the input stream */
 		lock_page(clust->pages[i]);
@@ -2472,11 +2372,7 @@
 	if (JF_ISSET(node, JNODE_DIRTY)) {
 		/* someone has done modifications which are not
 		   yet committed, so we need to release some resources */
-<<<<<<< HEAD
-		
-=======
-
->>>>>>> bfd91258
+
 		/* free disk space grabbed for disk cluster converting */
 		cluster_reserved2grabbed(estimate_update_cluster(inode));
 		grabbed2free(get_current_context(),
@@ -2488,11 +2384,7 @@
 #if REISER4_DEBUG
 		node->page_count = 0;
 #endif
-<<<<<<< HEAD
-		/* This will clear dirty bit */	
-=======
 		/* This will clear dirty bit */
->>>>>>> bfd91258
 		uncapture_cluster_jnode(node);
 
 		/* put pages grabbed for last uncommitted modifications */
@@ -3372,11 +3264,7 @@
 
 	to_prune = inode->i_size - new_size;
 
-<<<<<<< HEAD
-	/* partial truncate of leftmost cluster, 
-=======
 	/* partial truncate of leftmost cluster,
->>>>>>> bfd91258
 	   first check if it is fake */
 	result = find_real_disk_cluster(inode, &aidx, ridx);
 	if (result)
@@ -3504,11 +3392,7 @@
 	read_lock_irq(&mapping->tree_lock);
 	for (i = 0; i < clust->nr_pages; i++) {
 		assert("edward-1438", clust->pages[i] != NULL);
-<<<<<<< HEAD
-		ret = radix_tree_tag_clear(&mapping->page_tree, 
-=======
 		ret = radix_tree_tag_clear(&mapping->page_tree,
->>>>>>> bfd91258
 					   clust->pages[i]->index,
 					   PAGECACHE_TAG_REISER4_MOVED);
 		assert("edward-1439", ret == clust->pages[i]);
@@ -3543,11 +3427,7 @@
 				   clust_to_pg(clust->index, inode),
 				   PAGECACHE_TAG_REISER4_MOVED);
 		read_unlock_irq(&inode->i_mapping->tree_lock);
-<<<<<<< HEAD
-		
-=======
-
->>>>>>> bfd91258
+
 		release_cluster_pages_and_jnode(clust);
 	}
 	return result;
