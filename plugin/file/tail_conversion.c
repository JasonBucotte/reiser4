/* Copyright 2001, 2002, 2003 by Hans Reiser, licensing governed by reiser4/README */

#include "../../inode.h"
#include "../../super.h"
#include "../../page_cache.h"
#include "../../carry.h"
#include "../../safe_link.h"
#include "../../vfs_ops.h"

#include <linux/writeback.h>

/* this file contains:
   tail2extent and extent2tail */

/* exclusive access to a file is acquired when file state changes: tail2extent, empty2tail, extent2tail, etc */
void get_exclusive_access(unix_file_info_t * uf_info)
{
	assert("nikita-3028", reiser4_schedulable());
	assert("nikita-3047", LOCK_CNT_NIL(inode_sem_w));
	assert("nikita-3048", LOCK_CNT_NIL(inode_sem_r));
	/*
	 * "deadlock avoidance": sometimes we commit a transaction under
	 * rw-semaphore on a file. Such commit can deadlock with another
	 * thread that captured some block (hence preventing atom from being
	 * committed) and waits on rw-semaphore.
	 */
	reiser4_txn_restart_current();
	LOCK_CNT_INC(inode_sem_w);
	down_write(&uf_info->latch);
	uf_info->exclusive_use = 1;
	assert("vs-1713", uf_info->ea_owner == NULL);
	assert("vs-1713", atomic_read(&uf_info->nr_neas) == 0);
	ON_DEBUG(uf_info->ea_owner = current);
}

void drop_exclusive_access(unix_file_info_t * uf_info)
{
	assert("vs-1714", uf_info->ea_owner == current);
	assert("vs-1715", atomic_read(&uf_info->nr_neas) == 0);
	ON_DEBUG(uf_info->ea_owner = NULL);
	uf_info->exclusive_use = 0;
	up_write(&uf_info->latch);
	assert("nikita-3049", LOCK_CNT_NIL(inode_sem_r));
	assert("nikita-3049", LOCK_CNT_GTZ(inode_sem_w));
	LOCK_CNT_DEC(inode_sem_w);
	reiser4_txn_restart_current();
}

/**
 * nea_grabbed - do something when file semaphore is down_read-ed
 * @uf_info:
 *
 * This is called when nonexclisive access is obtained on file. All it does is
 * for debugging purposes.
 */
static void nea_grabbed(unix_file_info_t *uf_info)
{
#if REISER4_DEBUG
	LOCK_CNT_INC(inode_sem_r);
	assert("vs-1716", uf_info->ea_owner == NULL);
	atomic_inc(&uf_info->nr_neas);
	uf_info->last_reader = current;
#endif
}

/**
 * get_nonexclusive_access - get nonexclusive access to a file
 * @uf_info: unix file specific part of inode to obtain access to
 *
 * Nonexclusive access is obtained on a file before read, write, readpage.
 */
void get_nonexclusive_access(unix_file_info_t *uf_info)
{
	assert("nikita-3029", reiser4_schedulable());
	assert("nikita-3361", get_current_context()->trans->atom == NULL);

	down_read(&uf_info->latch);
	nea_grabbed(uf_info);
}

/**
 * try_to_get_nonexclusive_access - try to get nonexclusive access to a file
 * @uf_info: unix file specific part of inode to obtain access to
 *
 * Non-blocking version of nonexclusive access obtaining.
 */
int try_to_get_nonexclusive_access(unix_file_info_t *uf_info)
{
	int result;

	result = down_read_trylock(&uf_info->latch);
	if (result)
		nea_grabbed(uf_info);
	return result;
}

void drop_nonexclusive_access(unix_file_info_t * uf_info)
{
	assert("vs-1718", uf_info->ea_owner == NULL);
	assert("vs-1719", atomic_read(&uf_info->nr_neas) > 0);
	ON_DEBUG(atomic_dec(&uf_info->nr_neas));

	up_read(&uf_info->latch);

	LOCK_CNT_DEC(inode_sem_r);
	reiser4_txn_restart_current();
}

/* part of tail2extent. Cut all items covering @count bytes starting from
   @offset */
/* Audited by: green(2002.06.15) */
static int cut_formatting_items(struct inode *inode, loff_t offset, int count)
{
	reiser4_key from, to;

	/* AUDIT: How about putting an assertion here, what would check
	   all provided range is covered by tail items only? */
	/* key of first byte in the range to be cut  */
	inode_file_plugin(inode)->key_by_inode(inode, offset, &from);

	/* key of last byte in that range */
	to = from;
	set_key_offset(&to, (__u64) (offset + count - 1));

	/* cut everything between those keys */
	return reiser4_cut_tree(reiser4_tree_by_inode(inode), &from, &to,
				inode, 0);
}

static void release_all_pages(struct page **pages, unsigned nr_pages)
{
	unsigned i;

	for (i = 0; i < nr_pages; i++) {
		if (pages[i] == NULL) {
			unsigned j;
			for (j = i + 1; j < nr_pages; j++)
				assert("vs-1620", pages[j] == NULL);
			break;
		}
		page_cache_release(pages[i]);
		pages[i] = NULL;
	}
}

/* part of tail2extent. replace tail items with extent one. Content of tail
   items (@count bytes) being cut are copied already into
   pages. extent_writepage method is called to create extents corresponding to
   those pages */
static int replace(struct inode *inode, struct page **pages, unsigned nr_pages, int count)
{
	int result;
	unsigned i;
	STORE_COUNTERS;

	if (nr_pages == 0)
		return 0;

	assert("vs-596", pages[0]);

	/* cut copied items */
	result = cut_formatting_items(inode, page_offset(pages[0]), count);
	if (result)
		return result;

	CHECK_COUNTERS;

	/* put into tree replacement for just removed items: extent item, namely */
	for (i = 0; i < nr_pages; i++) {
		result = add_to_page_cache_lru(pages[i], inode->i_mapping,
					       pages[i]->index,
					       mapping_gfp_mask(inode->
								i_mapping));
		if (result)
			break;
		unlock_page(pages[i]);
		result = find_or_create_extent(pages[i]);
		if (result)
			break;
		SetPageUptodate(pages[i]);
	}
	return result;
}

#define TAIL2EXTENT_PAGE_NUM 3	/* number of pages to fill before cutting tail
				 * items */

static int reserve_tail2extent_iteration(struct inode *inode)
{
	reiser4_block_nr unformatted_nodes;
	reiser4_tree *tree;

	tree = reiser4_tree_by_inode(inode);

	/* number of unformatted nodes which will be created */
	unformatted_nodes = TAIL2EXTENT_PAGE_NUM;

	/*
	 * space required for one iteration of extent->tail conversion:
	 *
	 *     1. kill N tail items
	 *
	 *     2. insert TAIL2EXTENT_PAGE_NUM unformatted nodes
	 *
	 *     3. insert TAIL2EXTENT_PAGE_NUM (worst-case single-block
	 *     extents) extent units.
	 *
	 *     4. drilling to the leaf level by coord_by_key()
	 *
	 *     5. possible update of stat-data
	 *
	 */
	grab_space_enable();
	return reiser4_grab_space
	    (2 * tree->height +
	     TAIL2EXTENT_PAGE_NUM +
	     TAIL2EXTENT_PAGE_NUM * estimate_one_insert_into_item(tree) +
	     1 + estimate_one_insert_item(tree) +
	     inode_file_plugin(inode)->estimate.update(inode), BA_CAN_COMMIT);
}

/* clear stat data's flag indicating that conversion is being converted */
<<<<<<< HEAD
int complete_conversion(struct inode *inode)
=======
static int complete_conversion(struct inode *inode)
>>>>>>> 0edb237f
{
	int result;

	grab_space_enable();
	result =
	    reiser4_grab_space(inode_file_plugin(inode)->estimate.update(inode),
			       BA_CAN_COMMIT);
	if (result == 0) {
		reiser4_inode_clr_flag(inode, REISER4_PART_MIXED);
		result = reiser4_update_sd(inode);
	}
	if (result)
		warning("vs-1696", "Failed to clear converting bit of %llu: %i",
			(unsigned long long)get_inode_oid(inode), result);
	return 0;
}

/**
 * find_start
 * @inode:
 * @id:
 * @offset:
 *
 * this is used by tail2extent and extent2tail to detect where previous
 * uncompleted conversion stopped
 */
static int find_start(struct inode *inode, reiser4_plugin_id id, __u64 *offset)
{
	int result;
	lock_handle lh;
	coord_t coord;
	unix_file_info_t *ufo;
	int found;
	reiser4_key key;

	ufo = unix_file_inode_data(inode);
	init_lh(&lh);
	result = 0;
	found = 0;
	inode_file_plugin(inode)->key_by_inode(inode, *offset, &key);
	do {
		init_lh(&lh);
		result = find_file_item_nohint(&coord, &lh, &key,
					       ZNODE_READ_LOCK, inode);

		if (result == CBK_COORD_FOUND) {
			if (coord.between == AT_UNIT) {
				/*coord_clear_iplug(&coord); */
				result = zload(coord.node);
				if (result == 0) {
					if (item_id_by_coord(&coord) == id)
						found = 1;
					else
						item_plugin_by_coord(&coord)->s.
						    file.append_key(&coord,
								    &key);
					zrelse(coord.node);
				}
			} else
				result = RETERR(-ENOENT);
		}
		done_lh(&lh);
	} while (result == 0 && !found);
	*offset = get_key_offset(&key);
	return result;
}

/**
 * tail2extent
 * @uf_info:
 *
 *
 */
int tail2extent(unix_file_info_t *uf_info)
{
	int result;
	reiser4_key key;	/* key of next byte to be moved to page */
	char *p_data;		/* data of page */
	unsigned page_off = 0,	/* offset within the page where to copy data */
	    count;		/* number of bytes of item which can be
				 * copied to page */
	struct page *pages[TAIL2EXTENT_PAGE_NUM];
	struct page *page;
	int done;		/* set to 1 when all file is read */
	char *item;
	int i;
	struct inode *inode;
	int first_iteration;
	int bytes;
	__u64 offset;

	assert("nikita-3362", ea_obtained(uf_info));
	inode = unix_file_info_to_inode(uf_info);
	assert("nikita-3412", !IS_RDONLY(inode));
	assert("vs-1649", uf_info->container != UF_CONTAINER_EXTENTS);
	assert("", !reiser4_inode_get_flag(inode, REISER4_PART_IN_CONV));

	offset = 0;
	first_iteration = 1;
	result = 0;
	if (reiser4_inode_get_flag(inode, REISER4_PART_MIXED)) {
		/*
		 * file is marked on disk as there was a conversion which did
		 * not complete due to either crash or some error. Find which
		 * offset tail conversion stopped at
		 */
		result = find_start(inode, FORMATTING_ID, &offset);
		if (result == -ENOENT) {
			/* no tail items found, everything is converted */
			uf_info->container = UF_CONTAINER_EXTENTS;
			complete_conversion(inode);
			return 0;
		} else if (result != 0)
			/* some other error */
			return result;
		first_iteration = 0;
	}

	reiser4_inode_set_flag(inode, REISER4_PART_IN_CONV);

	/* get key of first byte of a file */
	inode_file_plugin(inode)->key_by_inode(inode, offset, &key);

	done = 0;
	while (done == 0) {
		memset(pages, 0, sizeof(pages));
		result = reserve_tail2extent_iteration(inode);
		if (result != 0)
			goto out;
		if (first_iteration) {
			reiser4_inode_set_flag(inode, REISER4_PART_MIXED);
			reiser4_update_sd(inode);
			first_iteration = 0;
		}
		bytes = 0;
		for (i = 0; i < sizeof_array(pages) && done == 0; i++) {
			assert("vs-598",
			       (get_key_offset(&key) & ~PAGE_CACHE_MASK) == 0);
			page = alloc_page(reiser4_ctx_gfp_mask_get());
			if (!page) {
				result = RETERR(-ENOMEM);
				goto error;
			}

			page->index =
			    (unsigned long)(get_key_offset(&key) >>
					    PAGE_CACHE_SHIFT);
			/*
			 * usually when one is going to longterm lock znode (as
			 * find_file_item does, for instance) he must not hold
			 * locked pages. However, there is an exception for
			 * case tail2extent. Pages appearing here are not
			 * reachable to everyone else, they are clean, they do
			 * not have jnodes attached so keeping them locked do
			 * not risk deadlock appearance
			 */
			assert("vs-983", !PagePrivate(page));
			reiser4_invalidate_pages(inode->i_mapping, page->index,
						 1, 0);

			for (page_off = 0; page_off < PAGE_CACHE_SIZE;) {
				coord_t coord;
				lock_handle lh;

				/* get next item */
				/* FIXME: we might want to readahead here */
				init_lh(&lh);
				result =
				    find_file_item_nohint(&coord, &lh, &key,
							  ZNODE_READ_LOCK,
							  inode);
				if (result != CBK_COORD_FOUND) {
					/*
					 * error happened of not items of file
					 * were found
					 */
					done_lh(&lh);
					page_cache_release(page);
					goto error;
				}

				if (coord.between == AFTER_UNIT) {
					/*
					 * end of file is reached. Padd page
					 * with zeros
					 */
					done_lh(&lh);
					done = 1;
					p_data = kmap_atomic(page, KM_USER0);
					memset(p_data + page_off, 0,
					       PAGE_CACHE_SIZE - page_off);
					kunmap_atomic(p_data, KM_USER0);
					break;
				}

				result = zload(coord.node);
				if (result) {
					page_cache_release(page);
					done_lh(&lh);
					goto error;
				}
				assert("vs-856", coord.between == AT_UNIT);
				item = ((char *)item_body_by_coord(&coord)) +
					coord.unit_pos;

				/* how many bytes to copy */
				count =
				    item_length_by_coord(&coord) -
				    coord.unit_pos;
				/* limit length of copy to end of page */
				if (count > PAGE_CACHE_SIZE - page_off)
					count = PAGE_CACHE_SIZE - page_off;

				/*
				 * copy item (as much as will fit starting from
				 * the beginning of the item) into the page
				 */
				p_data = kmap_atomic(page, KM_USER0);
				memcpy(p_data + page_off, item, count);
				kunmap_atomic(p_data, KM_USER0);

				page_off += count;
				bytes += count;
				set_key_offset(&key,
					       get_key_offset(&key) + count);

				zrelse(coord.node);
				done_lh(&lh);
			} /* end of loop which fills one page by content of
			   * formatting items */

			if (page_off) {
				/* something was copied into page */
				pages[i] = page;
			} else {
				page_cache_release(page);
				assert("vs-1648", done == 1);
				break;
			}
		} /* end of loop through pages of one conversion iteration */

		if (i > 0) {
			result = replace(inode, pages, i, bytes);
			release_all_pages(pages, sizeof_array(pages));
			if (result)
				goto error;
			/*
			 * we have to drop exclusive access to avoid deadlock
			 * which may happen because called by
			 * reiser4_writepages capture_unix_file requires to get
			 * non-exclusive access to a file. It is safe to drop
			 * EA in the middle of tail2extent conversion because
			 * write_unix_file/unix_setattr(truncate)/release_unix_file(extent2tail)
			 * are serialized by reiser4_inode->mutex_write semaphore and
			 * because read_unix_file works (should at least) on
			 * partially converted files
			 */
			drop_exclusive_access(uf_info);
			/* throttle the conversion */
			reiser4_throttle_write(inode);
			get_exclusive_access(uf_info);

			/*
			 * nobody is allowed to complete conversion but a
			 * process which started it
			 */
			assert("", reiser4_inode_get_flag(inode,
							  REISER4_PART_MIXED));
		}
	}

	reiser4_inode_clr_flag(inode, REISER4_PART_IN_CONV);

	if (result == 0) {
		/* file is converted to extent items */
		assert("vs-1697", reiser4_inode_get_flag(inode,
							 REISER4_PART_MIXED));

		uf_info->container = UF_CONTAINER_EXTENTS;
		complete_conversion(inode);
	} else {
		/*
		 * conversion is not complete. Inode was already marked as
		 * REISER4_PART_CONV and stat-data were updated at the first
		 * iteration of the loop above.
		 */
	      error:
		release_all_pages(pages, sizeof_array(pages));
		warning("nikita-2282", "Partial conversion of %llu: %i",
			(unsigned long long)get_inode_oid(inode), result);
	}

      out:
	return result;
}

static int reserve_extent2tail_iteration(struct inode *inode)
{
	reiser4_tree *tree;

	tree = reiser4_tree_by_inode(inode);
	/*
	 * reserve blocks for (in this order):
	 *
	 *     1. removal of extent item
	 *
	 *     2. insertion of tail by insert_flow()
	 *
	 *     3. drilling to the leaf level by coord_by_key()
	 *
	 *     4. possible update of stat-data
	 */
	grab_space_enable();
	return reiser4_grab_space
	    (estimate_one_item_removal(tree) +
	     estimate_insert_flow(tree->height) +
	     1 + estimate_one_insert_item(tree) +
	     inode_file_plugin(inode)->estimate.update(inode), BA_CAN_COMMIT);
}

/* for every page of file: read page, cut part of extent pointing to this page,
   put data of page tree by tail item */
int extent2tail(unix_file_info_t *uf_info)
{
	int result;
	struct inode *inode;
	struct page *page;
	unsigned long num_pages, i;
	unsigned long start_page;
	reiser4_key from;
	reiser4_key to;
	unsigned count;
	__u64 offset;

	assert("nikita-3362", ea_obtained(uf_info));
	inode = unix_file_info_to_inode(uf_info);
	assert("nikita-3412", !IS_RDONLY(inode));
	assert("vs-1649", uf_info->container != UF_CONTAINER_TAILS);
	assert("", !reiser4_inode_get_flag(inode, REISER4_PART_IN_CONV));

	offset = 0;
	if (reiser4_inode_get_flag(inode, REISER4_PART_MIXED)) {
		/*
		 * file is marked on disk as there was a conversion which did
		 * not complete due to either crash or some error. Find which
		 * offset tail conversion stopped at
		 */
		result = find_start(inode, EXTENT_POINTER_ID, &offset);
		if (result == -ENOENT) {
			/* no extent found, everything is converted */
			uf_info->container = UF_CONTAINER_TAILS;
			complete_conversion(inode);
			return 0;
		} else if (result != 0)
			/* some other error */
			return result;
	}

	reiser4_inode_set_flag(inode, REISER4_PART_IN_CONV);

	/* number of pages in the file */
	num_pages =
	    (inode->i_size + - offset + PAGE_CACHE_SIZE - 1) >> PAGE_CACHE_SHIFT;
	start_page = offset >> PAGE_CACHE_SHIFT;

	inode_file_plugin(inode)->key_by_inode(inode, offset, &from);
	to = from;

	result = 0;
	for (i = 0; i < num_pages; i++) {
		__u64 start_byte;

		result = reserve_extent2tail_iteration(inode);
		if (result != 0)
			break;
		if (i == 0 && offset == 0) {
			reiser4_inode_set_flag(inode, REISER4_PART_MIXED);
			reiser4_update_sd(inode);
		}

		page = read_mapping_page(inode->i_mapping,
					 (unsigned)(i + start_page), NULL);
		if (IS_ERR(page)) {
			result = PTR_ERR(page);
			break;
		}

		wait_on_page_locked(page);

		if (!PageUptodate(page)) {
			page_cache_release(page);
			result = RETERR(-EIO);
			break;
		}

		/* cut part of file we have read */
		start_byte = (__u64) (i << PAGE_CACHE_SHIFT);
		set_key_offset(&from, start_byte);
		set_key_offset(&to, start_byte + PAGE_CACHE_SIZE - 1);
		/*
		 * reiser4_cut_tree_object() returns -E_REPEAT to allow atom
		 * commits during over-long truncates. But
		 * extent->tail conversion should be performed in one
		 * transaction.
		 */
		result = reiser4_cut_tree(reiser4_tree_by_inode(inode), &from,
					  &to, inode, 0);

		if (result) {
			page_cache_release(page);
			break;
		}

		/* put page data into tree via tail_write */
		count = PAGE_CACHE_SIZE;
		if ((i == (num_pages - 1)) &&
		    (inode->i_size & ~PAGE_CACHE_MASK))
			/* last page can be incompleted */
			count = (inode->i_size & ~PAGE_CACHE_MASK);
		while (count) {
			struct dentry dentry;
			struct file file;
			loff_t pos;

			dentry.d_inode = inode;
			file.f_dentry = &dentry;
			file.private_data = NULL;
			file.f_pos = start_byte;
			file.private_data = NULL;
			pos = start_byte;
			result = reiser4_write_tail(&file,
						    (char __user *)kmap(page),
						    count, &pos);
			reiser4_free_file_fsdata(&file);
			if (result <= 0) {
				warning("", "reiser4_write_tail failed");
				page_cache_release(page);
				reiser4_inode_clr_flag(inode, REISER4_PART_IN_CONV);
				return result;
			}
			count -= result;
		}

		/* release page */
		lock_page(page);
		/* page is already detached from jnode and mapping. */
		assert("vs-1086", page->mapping == NULL);
		assert("nikita-2690",
		       (!PagePrivate(page) && jprivate(page) == 0));
		/* waiting for writeback completion with page lock held is
		 * perfectly valid. */
		wait_on_page_writeback(page);
		reiser4_drop_page(page);
		/* release reference taken by read_cache_page() above */
		page_cache_release(page);

		drop_exclusive_access(uf_info);
		/* throttle the conversion */
		reiser4_throttle_write(inode);
		get_exclusive_access(uf_info);
		/*
		 * nobody is allowed to complete conversion but a process which
		 * started it
		 */
		assert("", reiser4_inode_get_flag(inode, REISER4_PART_MIXED));
	}

	reiser4_inode_clr_flag(inode, REISER4_PART_IN_CONV);

	if (i == num_pages) {
		/* file is converted to formatted items */
		assert("vs-1698", reiser4_inode_get_flag(inode,
							 REISER4_PART_MIXED));
		assert("vs-1260",
		       inode_has_no_jnodes(reiser4_inode_data(inode)));

		uf_info->container = UF_CONTAINER_TAILS;
		complete_conversion(inode);
		return 0;
	}
	/*
	 * conversion is not complete. Inode was already marked as
	 * REISER4_PART_MIXED and stat-data were updated at the first *
	 * iteration of the loop above.
	 */
	warning("nikita-2282",
		"Partial conversion of %llu: %lu of %lu: %i",
		(unsigned long long)get_inode_oid(inode), i,
		num_pages, result);

	return result;
}

/*
 * Local variables:
 * c-indentation-style: "K&R"
 * mode-name: "LC"
 * c-basic-offset: 8
 * tab-width: 8
 * fill-column: 79
 * scroll-step: 1
 * End:
 */<|MERGE_RESOLUTION|>--- conflicted
+++ resolved
@@ -220,11 +220,7 @@
 }
 
 /* clear stat data's flag indicating that conversion is being converted */
-<<<<<<< HEAD
-int complete_conversion(struct inode *inode)
-=======
 static int complete_conversion(struct inode *inode)
->>>>>>> 0edb237f
 {
 	int result;
 
