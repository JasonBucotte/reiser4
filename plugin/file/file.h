/* Copyright 2001, 2002, 2003, 2004 by Hans Reiser, licensing governed by
 * reiser4/README */

/* this file contains declarations of methods implementing file plugins
   (UNIX_FILE_PLUGIN_ID, SYMLINK_FILE_PLUGIN_ID and CRC_FILE_PLUGIN_ID) */

#if !defined( __REISER4_FILE_H__ )
#define __REISER4_FILE_H__

/* declarations of functions implementing UNIX_FILE_PLUGIN_ID file plugin */

/* inode operations */
int setattr_unix_file(struct dentry *, struct iattr *);

/* file operations */
ssize_t read_unix_file(struct file *, char __user *buf, size_t read_amount,
		       loff_t *off);
ssize_t write_unix_file(struct file *, const char __user *buf, size_t write_amount,
			loff_t *off);
int ioctl_unix_file(struct inode *, struct file *, unsigned int cmd,
		    unsigned long arg);
int mmap_unix_file(struct file *, struct vm_area_struct *);
int open_unix_file(struct inode *, struct file *);
int release_unix_file(struct inode *, struct file *);
int sync_unix_file(struct file *, struct dentry *, int datasync);
ssize_t sendfile_unix_file(struct file *, loff_t *ppos, size_t count,
			   read_actor_t, void *target);

/* address space operations */
int readpage_unix_file(struct file *, struct page *);
int readpages_unix_file(struct file*, struct address_space*, struct list_head*, unsigned);
int writepages_unix_file(struct address_space *, struct writeback_control *);
int prepare_write_unix_file(struct file *, struct page *, unsigned from,
			    unsigned to);
int commit_write_unix_file(struct file *, struct page *, unsigned from,
			   unsigned to);
long batch_write_unix_file(struct file *, struct write_descriptor *,
			   size_t *written);
sector_t bmap_unix_file(struct address_space *, sector_t lblock);

/* a readpages cleanup helper */
extern void reiser4_readpages_cleanup(struct list_head *pages);

/* file plugin operations */
int flow_by_inode_unix_file(struct inode *, const char __user *buf,
			    int user, loff_t, loff_t, rw_op, flow_t *);
int owns_item_unix_file(const struct inode *, const coord_t *);
void init_inode_data_unix_file(struct inode *, reiser4_object_create_data *,
			       int create);
int delete_object_unix_file(struct inode *);

/*
 * all the write into unix file is performed by item write method. Write method
 * of unix file plugin only decides which item plugin (extent or tail) and in
 * which mode (one from the enum below) to call
 */
typedef enum {
	FIRST_ITEM = 1,
	APPEND_ITEM = 2,
	OVERWRITE_ITEM = 3
} write_mode_t;

/* unix file may be in one the following states */
typedef enum {
	UF_CONTAINER_UNKNOWN = 0,
	UF_CONTAINER_TAILS = 1,
	UF_CONTAINER_EXTENTS = 2,
	UF_CONTAINER_EMPTY = 3
} file_container_t;

struct formatting_plugin;
struct inode;

/* unix file plugin specific part of reiser4 inode */
typedef struct unix_file_info {
	/*
	 * this read-write lock protects file containerization change. Accesses
	 * which do not change file containerization (see file_container_t)
	 * (read, readpage, writepage, write (until tail conversion is
	 * involved)) take read-lock. Accesses which modify file
	 * containerization (truncate, conversion from tail to extent and back)
	 * take write-lock.
	 */
	struct rw_semaphore latch;
<<<<<<< HEAD
=======
	/*
	 * this semaphore is used to serialize writes instead of inode->i_mutex,
	 * because write_unix_file uses get_user_pages which is to be used
	 * under mm->mmap_sem and because it is required to take mm->mmap_sem
	 * before inode->i_mutex, so inode->i_mutex would have to be unlocked
	 * before calling to get_user_pages which is unacceptable
	 */
	struct semaphore write;
>>>>>>> 0edb237f
	/* this enum specifies which items are used to build the file */
	file_container_t container;
	/*
	 * plugin which controls when file is to be converted to extents and
	 * back to tail
	 */
	struct formatting_plugin *tplug;
	/* if this is set, file is in exclusive use */
	int exclusive_use;
#if REISER4_DEBUG
	/* pointer to task struct of thread owning exclusive access to file */
	void *ea_owner;
	atomic_t nr_neas;
	void *last_reader;
#endif
} unix_file_info_t;

struct unix_file_info *unix_file_inode_data(const struct inode *inode);
void get_exclusive_access(unix_file_info_t *);
void drop_exclusive_access(unix_file_info_t *);
void get_nonexclusive_access(unix_file_info_t *);
void drop_nonexclusive_access(unix_file_info_t *);
int try_to_get_nonexclusive_access(unix_file_info_t *);
int find_file_item(hint_t *, const reiser4_key *, znode_lock_mode,
		   struct inode *);
int find_file_item_nohint(coord_t *, lock_handle *,
			  const reiser4_key *, znode_lock_mode,
			  struct inode *);

int load_file_hint(struct file *, hint_t *);
void save_file_hint(struct file *, const hint_t *);
<<<<<<< HEAD
=======

>>>>>>> 0edb237f

#include "../item/extent.h"
#include "../item/tail.h"
#include "../item/ctail.h"

struct uf_coord {
	coord_t coord;
	lock_handle *lh;
	int valid;
	union {
		extent_coord_extension_t extent;
		tail_coord_extension_t tail;
		ctail_coord_extension_t ctail;
	} extension;
};

#include "../../forward.h"
#include "../../seal.h"
#include "../../lock.h"

/*
 * This structure is used to speed up file operations (reads and writes).  A
 * hint is a suggestion about where a key resolved to last time.  A seal
 * indicates whether a node has been modified since a hint was last recorded.
 * You check the seal, and if the seal is still valid, you can use the hint
 * without traversing the tree again.
 */
struct hint {
	seal_t seal; /* a seal over last file item accessed */
	uf_coord_t ext_coord;
	loff_t offset;
	znode_lock_mode mode;
	lock_handle lh;
};

<<<<<<< HEAD
static inline int hint_is_valid(hint_t * hint)
{
	return hint->ext_coord.valid;
}

static inline void hint_set_valid(hint_t * hint)
{
	hint->ext_coord.valid = 1;
}

static inline void hint_clr_valid(hint_t * hint)
{
	hint->ext_coord.valid = 0;
}

int load_file_hint(struct file *, hint_t *);
void save_file_hint(struct file *, const hint_t *);
void hint_init_zero(hint_t *);
=======
>>>>>>> 0edb237f
void reiser4_set_hint(hint_t *, const reiser4_key *, znode_lock_mode);
int hint_is_set(const hint_t *);
void reiser4_unset_hint(hint_t *);
int hint_validate(hint_t *, const reiser4_key *, int check_key,
		  znode_lock_mode);
void hint_init_zero(hint_t *);

int reiser4_update_file_size(struct inode *, reiser4_key *, int update_sd);
int cut_file_items(struct inode *, loff_t new_size, int update_sd,
		   loff_t cur_size, int (*update_actor) (struct inode *,
							 reiser4_key *, int));

#if REISER4_DEBUG

/* return 1 is exclusive access is obtained, 0 - otherwise */
static inline int ea_obtained(unix_file_info_t * uf_info)
{
	int ret;

	ret = down_read_trylock(&uf_info->latch);
	if (ret)
		up_read(&uf_info->latch);
	return !ret;
}

#endif

/* declarations of functions implementing SYMLINK_FILE_PLUGIN_ID file plugin */
int reiser4_create_symlink(struct inode *symlink, struct inode *dir,
			   reiser4_object_create_data *);
void destroy_inode_symlink(struct inode *);

/* declarations of functions implementing CRC_FILE_PLUGIN_ID file plugin */

/* inode operations */
int setattr_cryptcompress(struct dentry *, struct iattr *);
int prot_setattr_cryptcompress(struct dentry *, struct iattr *);

/* file operations */
ssize_t read_cryptcompress(struct file *, char __user *buf, size_t read_amount,
			   loff_t * off);
ssize_t prot_read_cryptcompress(struct file *, char __user *buf,
				size_t read_amount, loff_t * off);

int prepare_write_cryptcompress(struct file *file, struct page *page,
				unsigned from, unsigned to);
ssize_t write_cryptcompress(struct file *, const char __user *buf, size_t write_amount,
			    loff_t * off, int * conv);
ssize_t prot_write_cryptcompress(struct file *, const char __user *buf, size_t write_amount,
				 loff_t * off);
int mmap_cryptcompress(struct file *, struct vm_area_struct *);
int prot_mmap_cryptcompress(struct file *, struct vm_area_struct *);
ssize_t sendfile_cryptcompress(struct file *file, loff_t *ppos, size_t count,
			       read_actor_t actor, void *target);
ssize_t prot_sendfile_cryptcompress(struct file *file, loff_t *ppos, size_t count,
				    read_actor_t actor, void *target);

int release_cryptcompress(struct inode *, struct file *);
int prot_release_cryptcompress(struct inode *, struct file *);

/* address space operations */
extern int readpage_cryptcompress(struct file *, struct page *);
extern int writepages_cryptcompress(struct address_space *,
				     struct writeback_control *);
<<<<<<< HEAD
=======

>>>>>>> 0edb237f

/* file plugin operations */
int flow_by_inode_cryptcompress(struct inode *, const char __user *buf,
				int user, loff_t, loff_t, rw_op, flow_t *);
int key_by_inode_cryptcompress(struct inode *, loff_t off, reiser4_key *);
int create_cryptcompress(struct inode *, struct inode *,
			 reiser4_object_create_data *);
int delete_object_cryptcompress(struct inode *);
int prot_delete_object_cryptcompress(struct inode *);
void init_inode_data_cryptcompress(struct inode *, reiser4_object_create_data *,
				   int create);
int cut_tree_worker_cryptcompress(tap_t *, const reiser4_key * from_key,
				  const reiser4_key * to_key,
				  reiser4_key * smallest_removed,
				  struct inode *object, int truncate,
				  int *progress);
void destroy_inode_cryptcompress(struct inode *);
int open_object_cryptcompress(struct inode * inode, struct file * file);

extern reiser4_plugin_ops cryptcompress_plugin_ops;

#define WRITE_GRANULARITY 32

<<<<<<< HEAD
=======

>>>>>>> 0edb237f
int tail2extent(unix_file_info_t *);
int extent2tail(unix_file_info_t *);

int goto_right_neighbor(coord_t *, lock_handle *);
int find_or_create_extent(struct page *);
int equal_to_ldk(znode *, const reiser4_key *);

void init_uf_coord(uf_coord_t *uf_coord, lock_handle *lh);

static inline int cbk_errored(int cbk_result)
{
	return (cbk_result != CBK_COORD_NOTFOUND
		&& cbk_result != CBK_COORD_FOUND);
}

/* __REISER4_FILE_H__ */
#endif

/*
 * Local variables:
 * c-indentation-style: "K&R"
 * mode-name: "LC"
 * c-basic-offset: 8
 * tab-width: 8
 * fill-column: 79
 * scroll-step: 1
 * End:
*/<|MERGE_RESOLUTION|>--- conflicted
+++ resolved
@@ -82,17 +82,6 @@
 	 * take write-lock.
 	 */
 	struct rw_semaphore latch;
-<<<<<<< HEAD
-=======
-	/*
-	 * this semaphore is used to serialize writes instead of inode->i_mutex,
-	 * because write_unix_file uses get_user_pages which is to be used
-	 * under mm->mmap_sem and because it is required to take mm->mmap_sem
-	 * before inode->i_mutex, so inode->i_mutex would have to be unlocked
-	 * before calling to get_user_pages which is unacceptable
-	 */
-	struct semaphore write;
->>>>>>> 0edb237f
 	/* this enum specifies which items are used to build the file */
 	file_container_t container;
 	/*
@@ -124,10 +113,6 @@
 
 int load_file_hint(struct file *, hint_t *);
 void save_file_hint(struct file *, const hint_t *);
-<<<<<<< HEAD
-=======
-
->>>>>>> 0edb237f
 
 #include "../item/extent.h"
 #include "../item/tail.h"
@@ -163,7 +148,6 @@
 	lock_handle lh;
 };
 
-<<<<<<< HEAD
 static inline int hint_is_valid(hint_t * hint)
 {
 	return hint->ext_coord.valid;
@@ -182,20 +166,16 @@
 int load_file_hint(struct file *, hint_t *);
 void save_file_hint(struct file *, const hint_t *);
 void hint_init_zero(hint_t *);
-=======
->>>>>>> 0edb237f
 void reiser4_set_hint(hint_t *, const reiser4_key *, znode_lock_mode);
 int hint_is_set(const hint_t *);
 void reiser4_unset_hint(hint_t *);
 int hint_validate(hint_t *, const reiser4_key *, int check_key,
 		  znode_lock_mode);
-void hint_init_zero(hint_t *);
 
 int reiser4_update_file_size(struct inode *, reiser4_key *, int update_sd);
 int cut_file_items(struct inode *, loff_t new_size, int update_sd,
 		   loff_t cur_size, int (*update_actor) (struct inode *,
 							 reiser4_key *, int));
-
 #if REISER4_DEBUG
 
 /* return 1 is exclusive access is obtained, 0 - otherwise */
@@ -248,11 +228,6 @@
 extern int readpage_cryptcompress(struct file *, struct page *);
 extern int writepages_cryptcompress(struct address_space *,
 				     struct writeback_control *);
-<<<<<<< HEAD
-=======
-
->>>>>>> 0edb237f
-
 /* file plugin operations */
 int flow_by_inode_cryptcompress(struct inode *, const char __user *buf,
 				int user, loff_t, loff_t, rw_op, flow_t *);
@@ -275,10 +250,6 @@
 
 #define WRITE_GRANULARITY 32
 
-<<<<<<< HEAD
-=======
-
->>>>>>> 0edb237f
 int tail2extent(unix_file_info_t *);
 int extent2tail(unix_file_info_t *);
 
