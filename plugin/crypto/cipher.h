--- conflicted
+++ resolved
@@ -8,10 +8,6 @@
 
 #include <linux/crypto.h>
 
-<<<<<<< HEAD
-
-=======
->>>>>>> bfd91258
 /* Transform actions involved in ciphering process and
    supported by reiser4 via appropriate transform plugins */
 typedef enum {
@@ -40,11 +36,7 @@
    validating, binding to host inode, etc..) by reiser4 key manager.
 
    This info can be allocated in two cases:
-<<<<<<< HEAD
-   1. importing a key from user space. 
-=======
    1. importing a key from user space.
->>>>>>> bfd91258
    2. reading inode from disk */
 typedef struct crypto_stat {
 	reiser4_tfma_t tfma[LAST_TFM];
